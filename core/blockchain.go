// Copyright 2014 The go-ethereum Authors
// This file is part of the go-ethereum library.
//
// The go-ethereum library is free software: you can redistribute it and/or modify
// it under the terms of the GNU Lesser General Public License as published by
// the Free Software Foundation, either version 3 of the License, or
// (at your option) any later version.
//
// The go-ethereum library is distributed in the hope that it will be useful,
// but WITHOUT ANY WARRANTY; without even the implied warranty of
// MERCHANTABILITY or FITNESS FOR A PARTICULAR PURPOSE. See the
// GNU Lesser General Public License for more details.
//
// You should have received a copy of the GNU Lesser General Public License
// along with the go-ethereum library. If not, see <http://www.gnu.org/licenses/>.

// Package core implements the Ethereum consensus protocol.
package core

import (
	"errors"
	"fmt"
	"github.com/ethereum/go-ethereum/perf"
	"io"
	"math/big"
	mrand "math/rand"
	"sort"
	"sync"
	"sync/atomic"
	"time"

	"github.com/ethereum/go-ethereum/cachemetrics"

	lru "github.com/hashicorp/golang-lru"

	"github.com/ethereum/go-ethereum/common"
	"github.com/ethereum/go-ethereum/common/mclock"
	"github.com/ethereum/go-ethereum/common/prque"
	"github.com/ethereum/go-ethereum/consensus"
	"github.com/ethereum/go-ethereum/core/rawdb"
	"github.com/ethereum/go-ethereum/core/state"
	"github.com/ethereum/go-ethereum/core/state/snapshot"
	"github.com/ethereum/go-ethereum/core/types"
	"github.com/ethereum/go-ethereum/core/vm"
	"github.com/ethereum/go-ethereum/ethdb"
	"github.com/ethereum/go-ethereum/event"
	"github.com/ethereum/go-ethereum/log"
	"github.com/ethereum/go-ethereum/metrics"
	"github.com/ethereum/go-ethereum/params"
	"github.com/ethereum/go-ethereum/rlp"
	"github.com/ethereum/go-ethereum/trie"
)

var (
	headBlockGauge     = metrics.NewRegisteredGauge("chain/head/block", nil)
	headHeaderGauge    = metrics.NewRegisteredGauge("chain/head/header", nil)
	headFastBlockGauge = metrics.NewRegisteredGauge("chain/head/receipt", nil)

	accountReadTimer   = metrics.NewRegisteredTimer("chain/account/reads", nil)
	accountHashTimer   = metrics.NewRegisteredTimer("chain/account/hashes", nil)
	accountUpdateTimer = metrics.NewRegisteredTimer("chain/account/updates", nil)
	accountCommitTimer = metrics.NewRegisteredTimer("chain/account/commits", nil)

	storageReadTimer   = metrics.NewRegisteredTimer("chain/storage/reads", nil)
	storageHashTimer   = metrics.NewRegisteredTimer("chain/storage/hashes", nil)
	storageUpdateTimer = metrics.NewRegisteredTimer("chain/storage/updates", nil)
	storageCommitTimer = metrics.NewRegisteredTimer("chain/storage/commits", nil)

	snapshotAccountReadTimer = metrics.NewRegisteredTimer("chain/snapshot/account/reads", nil)
	snapshotStorageReadTimer = metrics.NewRegisteredTimer("chain/snapshot/storage/reads", nil)
	snapshotCommitTimer      = metrics.NewRegisteredTimer("chain/snapshot/commits", nil)

	blockInsertTimer     = metrics.NewRegisteredTimer("chain/inserts", nil)
	blockValidationTimer = metrics.NewRegisteredTimer("chain/validation", nil)
	blockExecutionTimer  = metrics.NewRegisteredTimer("chain/execution", nil)
	blockWriteTimer      = metrics.NewRegisteredTimer("chain/write", nil)

	blockReorgMeter         = metrics.NewRegisteredMeter("chain/reorg/executes", nil)
	blockReorgAddMeter      = metrics.NewRegisteredMeter("chain/reorg/add", nil)
	blockReorgDropMeter     = metrics.NewRegisteredMeter("chain/reorg/drop", nil)
	blockReorgInvalidatedTx = metrics.NewRegisteredMeter("chain/reorg/invalidTx", nil)

	errInsertionInterrupted        = errors.New("insertion is interrupted")
	errStateRootVerificationFailed = errors.New("state root verification failed")
)

const (
	bodyCacheLimit         = 256
	blockCacheLimit        = 256
	diffLayerCacheLimit    = 1024
	diffLayerRLPCacheLimit = 256
	receiptsCacheLimit     = 10000
	txLookupCacheLimit     = 1024
	maxBadBlockLimit       = 16
	maxFutureBlocks        = 256
	maxTimeFutureBlocks    = 30
	maxBeyondBlocks        = 2048
	prefetchTxNumber       = 100

	diffLayerFreezerRecheckInterval = 3 * time.Second
	diffLayerPruneRecheckInterval   = 1 * time.Second // The interval to prune unverified diff layers
	maxDiffQueueDist                = 2048            // Maximum allowed distance from the chain head to queue diffLayers
	maxDiffLimit                    = 2048            // Maximum number of unique diff layers a peer may have responded
	maxDiffForkDist                 = 11              // Maximum allowed backward distance from the chain head
	maxDiffLimitForBroadcast        = 128             // Maximum number of unique diff layers a peer may have broadcasted

	rewindBadBlockInterval = 1 * time.Second

	// BlockChainVersion ensures that an incompatible database forces a resync from scratch.
	//
	// Changelog:
	//
	// - Version 4
	//   The following incompatible database changes were added:
	//   * the `BlockNumber`, `TxHash`, `TxIndex`, `BlockHash` and `Index` fields of log are deleted
	//   * the `Bloom` field of receipt is deleted
	//   * the `BlockIndex` and `TxIndex` fields of txlookup are deleted
	// - Version 5
	//  The following incompatible database changes were added:
	//    * the `TxHash`, `GasCost`, and `ContractAddress` fields are no longer stored for a receipt
	//    * the `TxHash`, `GasCost`, and `ContractAddress` fields are computed by looking up the
	//      receipts' corresponding block
	// - Version 6
	//  The following incompatible database changes were added:
	//    * Transaction lookup information stores the corresponding block number instead of block hash
	// - Version 7
	//  The following incompatible database changes were added:
	//    * Use freezer as the ancient database to maintain all ancient data
	// - Version 8
	//  The following incompatible database changes were added:
	//    * New scheme for contract code in order to separate the codes and trie nodes
	BlockChainVersion uint64 = 8
)

// CacheConfig contains the configuration values for the trie caching/pruning
// that's resident in a blockchain.
type CacheConfig struct {
	TrieCleanLimit     int           // Memory allowance (MB) to use for caching trie nodes in memory
	TrieCleanJournal   string        // Disk journal for saving clean cache entries.
	TrieCleanRejournal time.Duration // Time interval to dump clean cache to disk periodically
	TrieDirtyLimit     int           // Memory limit (MB) at which to start flushing dirty trie nodes to disk
	TrieDirtyDisabled  bool          // Whether to disable trie write caching and GC altogether (archive node)
	TrieTimeLimit      time.Duration // Time limit after which to flush the current in-memory trie to disk
	SnapshotLimit      int           // Memory allowance (MB) to use for caching snapshot entries in memory
	Preimages          bool          // Whether to store preimage of trie key to the disk
	TriesInMemory      uint64        // How many tries keeps in memory

	SnapshotWait bool // Wait for snapshot construction on startup. TODO(karalabe): This is a dirty hack for testing, nuke it
}

// To avoid cycle import
type PeerIDer interface {
	ID() string
}

// defaultCacheConfig are the default caching values if none are specified by the
// user (also used during testing).
var defaultCacheConfig = &CacheConfig{
	TrieCleanLimit: 256,
	TrieDirtyLimit: 256,
	TrieTimeLimit:  5 * time.Minute,
	SnapshotLimit:  256,
	TriesInMemory:  128,
	SnapshotWait:   true,
}

type BlockChainOption func(*BlockChain) *BlockChain

// BlockChain represents the canonical chain given a database with a genesis
// block. The Blockchain manages chain imports, reverts, chain reorganisations.
//
// Importing blocks in to the block chain happens according to the set of rules
// defined by the two stage Validator. Processing of blocks is done using the
// Processor which processes the included transaction. The validation of the state
// is done in the second part of the Validator. Failing results in aborting of
// the import.
//
// The BlockChain also helps in returning blocks from **any** chain included
// in the database as well as blocks that represents the canonical chain. It's
// important to note that GetBlock can return any block and does not need to be
// included in the canonical one where as GetBlockByNumber always represents the
// canonical chain.
type BlockChain struct {
	chainConfig *params.ChainConfig // Chain & network configuration
	cacheConfig *CacheConfig        // Cache configuration for pruning

	db         ethdb.Database // Low level persistent database to store final content in
	snaps      *snapshot.Tree // Snapshot tree for fast trie leaf access
	triegc     *prque.Prque   // Priority queue mapping block numbers to tries to gc
	gcproc     time.Duration  // Accumulates canonical block processing for trie dumping
	commitLock sync.Mutex     // CommitLock is used to protect above field from being modified concurrently

	// txLookupLimit is the maximum number of blocks from head whose tx indices
	// are reserved:
	//  * 0:   means no limit and regenerate any missing indexes
	//  * N:   means N block limit [HEAD-N+1, HEAD] and delete extra indexes
	//  * nil: disable tx reindexer/deleter, but still index new blocks
	txLookupLimit uint64
	triesInMemory uint64

	hc            *HeaderChain
	rmLogsFeed    event.Feed
	chainFeed     event.Feed
	chainSideFeed event.Feed
	chainHeadFeed event.Feed
	logsFeed      event.Feed
	blockProcFeed event.Feed
	scope         event.SubscriptionScope
	genesisBlock  *types.Block

	chainmu sync.RWMutex // blockchain insertion lock

	currentBlock          atomic.Value // Current head of the block chain
	currentFastBlock      atomic.Value // Current head of the fast-sync chain (may be above the block chain!)
	highestVerifiedHeader atomic.Value

	stateCache    state.Database // State database to reuse between imports (contains state cache)
	bodyCache     *lru.Cache     // Cache for the most recent block bodies
	bodyRLPCache  *lru.Cache     // Cache for the most recent block bodies in RLP encoded format
	receiptsCache *lru.Cache     // Cache for the most recent receipts per block
	blockCache    *lru.Cache     // Cache for the most recent entire blocks
	txLookupCache *lru.Cache     // Cache for the most recent transaction lookup data.
	futureBlocks  *lru.Cache     // future blocks are blocks added for later processing
	badBlockCache *lru.Cache     // Cache for the blocks that failed to pass MPT root verification

	// trusted diff layers
	diffLayerCache             *lru.Cache   // Cache for the diffLayers
	diffLayerRLPCache          *lru.Cache   // Cache for the rlp encoded diffLayers
	diffQueue                  *prque.Prque // A Priority queue to store recent diff layer
	diffQueueBuffer            chan *types.DiffLayer
	diffLayerFreezerBlockLimit uint64

	// untrusted diff layers
	diffMux               sync.RWMutex
	blockHashToDiffLayers map[common.Hash]map[common.Hash]*types.DiffLayer // map[blockHash] map[DiffHash]Diff
	diffHashToBlockHash   map[common.Hash]common.Hash                      // map[diffHash]blockHash
	diffHashToPeers       map[common.Hash]map[string]struct{}              // map[diffHash]map[pid]
	diffNumToBlockHashes  map[uint64]map[common.Hash]struct{}              // map[number]map[blockHash]
	diffPeersToDiffHashes map[string]map[common.Hash]struct{}              // map[pid]map[diffHash]

	quit          chan struct{}  // blockchain quit channel
	wg            sync.WaitGroup // chain processing wait group for shutting down
	running       int32          // 0 if chain is running, 1 when stopped
	procInterrupt int32          // interrupt signaler for block processing

	engine     consensus.Engine
	prefetcher Prefetcher
	validator  Validator // Block and state validator interface
	processor  Processor // Block transaction processor interface
	vmConfig   vm.Config
	pipeCommit bool

	shouldPreserve  func(*types.Block) bool        // Function used to determine whether should preserve the given block.
	terminateInsert func(common.Hash, uint64) bool // Testing hook used to terminate ancient receipt chain insertion.
}

// NewBlockChain returns a fully initialised block chain using information
// available in the database. It initialises the default Ethereum Validator and
// Processor.
func NewBlockChain(db ethdb.Database, cacheConfig *CacheConfig, chainConfig *params.ChainConfig, engine consensus.Engine,
	vmConfig vm.Config, shouldPreserve func(block *types.Block) bool, txLookupLimit *uint64,
	options ...BlockChainOption) (*BlockChain, error) {
	if cacheConfig == nil {
		cacheConfig = defaultCacheConfig
	}
	if cacheConfig.TriesInMemory != 128 {
		log.Warn("TriesInMemory isn't the default value(128), you need specify exact same TriesInMemory when prune data",
			"triesInMemory", cacheConfig.TriesInMemory)
	}
	bodyCache, _ := lru.New(bodyCacheLimit)
	bodyRLPCache, _ := lru.New(bodyCacheLimit)
	receiptsCache, _ := lru.New(receiptsCacheLimit)
	blockCache, _ := lru.New(blockCacheLimit)
	txLookupCache, _ := lru.New(txLookupCacheLimit)
	badBlockCache, _ := lru.New(maxBadBlockLimit)

	futureBlocks, _ := lru.New(maxFutureBlocks)
	diffLayerCache, _ := lru.New(diffLayerCacheLimit)
	diffLayerRLPCache, _ := lru.New(diffLayerRLPCacheLimit)

	bc := &BlockChain{
		chainConfig: chainConfig,
		cacheConfig: cacheConfig,
		db:          db,
		triegc:      prque.New(nil),
		stateCache: state.NewDatabaseWithConfigAndCache(db, &trie.Config{
			Cache:     cacheConfig.TrieCleanLimit,
			Journal:   cacheConfig.TrieCleanJournal,
			Preimages: cacheConfig.Preimages,
		}),
		triesInMemory:         cacheConfig.TriesInMemory,
		quit:                  make(chan struct{}),
		shouldPreserve:        shouldPreserve,
		bodyCache:             bodyCache,
		bodyRLPCache:          bodyRLPCache,
		receiptsCache:         receiptsCache,
		blockCache:            blockCache,
		badBlockCache:         badBlockCache,
		diffLayerCache:        diffLayerCache,
		diffLayerRLPCache:     diffLayerRLPCache,
		txLookupCache:         txLookupCache,
		futureBlocks:          futureBlocks,
		engine:                engine,
		vmConfig:              vmConfig,
		diffQueue:             prque.New(nil),
		diffQueueBuffer:       make(chan *types.DiffLayer),
		blockHashToDiffLayers: make(map[common.Hash]map[common.Hash]*types.DiffLayer),
		diffHashToBlockHash:   make(map[common.Hash]common.Hash),
		diffHashToPeers:       make(map[common.Hash]map[string]struct{}),
		diffNumToBlockHashes:  make(map[uint64]map[common.Hash]struct{}),
		diffPeersToDiffHashes: make(map[string]map[common.Hash]struct{}),
	}
	bc.prefetcher = NewStatePrefetcher(chainConfig, bc, engine)
	bc.validator = NewBlockValidator(chainConfig, bc, engine)
	bc.processor = NewStateProcessor(chainConfig, bc, engine)

	var err error
	bc.hc, err = NewHeaderChain(db, chainConfig, engine, bc.insertStopped)
	if err != nil {
		return nil, err
	}
	bc.genesisBlock = bc.GetBlockByNumber(0)
	if bc.genesisBlock == nil {
		return nil, ErrNoGenesis
	}

	var nilBlock *types.Block
	bc.currentBlock.Store(nilBlock)
	bc.currentFastBlock.Store(nilBlock)

	var nilHeader *types.Header
	bc.highestVerifiedHeader.Store(nilHeader)

	// Initialize the chain with ancient data if it isn't empty.
	var txIndexBlock uint64

	if bc.empty() {
		rawdb.InitDatabaseFromFreezer(bc.db)
		// If ancient database is not empty, reconstruct all missing
		// indices in the background.
		frozen, _ := bc.db.ItemAmountInAncient()
		if frozen > 0 {
			txIndexBlock, _ = bc.db.Ancients()
		}
	}
	if err := bc.loadLastState(); err != nil {
		return nil, err
	}
	// Make sure the state associated with the block is available
	head := bc.CurrentBlock()
	if _, err := state.New(head.Root(), bc.stateCache, bc.snaps); err != nil {
		// Head state is missing, before the state recovery, find out the
		// disk layer point of snapshot(if it's enabled). Make sure the
		// rewound point is lower than disk layer.
		var diskRoot common.Hash
		if bc.cacheConfig.SnapshotLimit > 0 {
			diskRoot = rawdb.ReadSnapshotRoot(bc.db)
		}
		if diskRoot != (common.Hash{}) {
			log.Warn("Head state missing, repairing", "number", head.Number(), "hash", head.Hash(), "snaproot", diskRoot)

			snapDisk, err := bc.SetHeadBeyondRoot(head.NumberU64(), diskRoot)
			if err != nil {
				return nil, err
			}
			// Chain rewound, persist old snapshot number to indicate recovery procedure
			if snapDisk != 0 {
				rawdb.WriteSnapshotRecoveryNumber(bc.db, snapDisk)
			}
		} else {
			log.Warn("Head state missing, repairing", "number", head.Number(), "hash", head.Hash())
			if err := bc.SetHead(head.NumberU64()); err != nil {
				return nil, err
			}
		}
	}
	// Ensure that a previous crash in SetHead doesn't leave extra ancients
	if frozen, err := bc.db.ItemAmountInAncient(); err == nil && frozen > 0 {
		frozen, err = bc.db.Ancients()
		if err != nil {
			return nil, err
		}
		var (
			needRewind bool
			low        uint64
		)
		// The head full block may be rolled back to a very low height due to
		// blockchain repair. If the head full block is even lower than the ancient
		// chain, truncate the ancient store.
		fullBlock := bc.CurrentBlock()
		if fullBlock != nil && fullBlock.Hash() != bc.genesisBlock.Hash() && fullBlock.NumberU64() < frozen-1 {
			needRewind = true
			low = fullBlock.NumberU64()
		}
		// In fast sync, it may happen that ancient data has been written to the
		// ancient store, but the LastFastBlock has not been updated, truncate the
		// extra data here.
		fastBlock := bc.CurrentFastBlock()
		if fastBlock != nil && fastBlock.NumberU64() < frozen-1 {
			needRewind = true
			if fastBlock.NumberU64() < low || low == 0 {
				low = fastBlock.NumberU64()
			}
		}
		if needRewind {
			log.Error("Truncating ancient chain", "from", bc.CurrentHeader().Number.Uint64(), "to", low)
			if err := bc.SetHead(low); err != nil {
				return nil, err
			}
		}
	}
	// The first thing the node will do is reconstruct the verification data for
	// the head block (ethash cache or clique voting snapshot). Might as well do
	// it in advance.
	bc.engine.VerifyHeader(bc, bc.CurrentHeader(), true)

	// Check the current state of the block hashes and make sure that we do not have any of the bad blocks in our chain
	for hash := range BadHashes {
		if header := bc.GetHeaderByHash(hash); header != nil {
			// get the canonical block corresponding to the offending header's number
			headerByNumber := bc.GetHeaderByNumber(header.Number.Uint64())
			// make sure the headerByNumber (if present) is in our current canonical chain
			if headerByNumber != nil && headerByNumber.Hash() == header.Hash() {
				log.Error("Found bad hash, rewinding chain", "number", header.Number, "hash", header.ParentHash)
				if err := bc.SetHead(header.Number.Uint64() - 1); err != nil {
					return nil, err
				}
				log.Error("Chain rewind was successful, resuming normal operation")
			}
		}
	}
	// Load any existing snapshot, regenerating it if loading failed
	if bc.cacheConfig.SnapshotLimit > 0 {
		// If the chain was rewound past the snapshot persistent layer (causing
		// a recovery block number to be persisted to disk), check if we're still
		// in recovery mode and in that case, don't invalidate the snapshot on a
		// head mismatch.
		var recover bool

		head := bc.CurrentBlock()
		if layer := rawdb.ReadSnapshotRecoveryNumber(bc.db); layer != nil && *layer > head.NumberU64() {
			log.Warn("Enabling snapshot recovery", "chainhead", head.NumberU64(), "diskbase", *layer)
			recover = true
		}
		bc.snaps, _ = snapshot.New(bc.db, bc.stateCache.TrieDB(), bc.cacheConfig.SnapshotLimit, int(bc.cacheConfig.TriesInMemory), head.Root(), !bc.cacheConfig.SnapshotWait, true, recover)
	}
	// do options before start any routine
	for _, option := range options {
		bc = option(bc)
	}
	// Take ownership of this particular state
	go bc.update()
	if txLookupLimit != nil {
		bc.txLookupLimit = *txLookupLimit

		bc.wg.Add(1)
		go bc.maintainTxIndex(txIndexBlock)
	}
	// If periodic cache journal is required, spin it up.
	if bc.cacheConfig.TrieCleanRejournal > 0 {
		if bc.cacheConfig.TrieCleanRejournal < time.Minute {
			log.Warn("Sanitizing invalid trie cache journal time", "provided", bc.cacheConfig.TrieCleanRejournal, "updated", time.Minute)
			bc.cacheConfig.TrieCleanRejournal = time.Minute
		}
		triedb := bc.stateCache.TrieDB()
		bc.wg.Add(1)
		go func() {
			defer bc.wg.Done()
			triedb.SaveCachePeriodically(bc.cacheConfig.TrieCleanJournal, bc.cacheConfig.TrieCleanRejournal, bc.quit)
		}()
	}
	// Need persist and prune diff layer
	if bc.db.DiffStore() != nil {
		go bc.trustedDiffLayerLoop()
	}
	go bc.untrustedDiffLayerPruneLoop()
	if bc.pipeCommit {
		// check current block and rewind invalid one
		go bc.rewindInvalidHeaderBlockLoop()
	}
	return bc, nil
}

// GetVMConfig returns the block chain VM config.
func (bc *BlockChain) GetVMConfig() *vm.Config {
	return &bc.vmConfig
}

func (bc *BlockChain) cacheReceipts(hash common.Hash, receipts types.Receipts) {
	// TODO, This is a hot fix for the block hash of logs is `0x0000000000000000000000000000000000000000000000000000000000000000` for system tx
	// Please check details in https://github.com/binance-chain/bsc/issues/443
	// This is a temporary fix, the official fix should be a hard fork.
	const possibleSystemReceipts = 3 // One slash tx, two reward distribute txs.
	numOfReceipts := len(receipts)
	for i := numOfReceipts - 1; i >= 0 && i >= numOfReceipts-possibleSystemReceipts; i-- {
		for j := 0; j < len(receipts[i].Logs); j++ {
			receipts[i].Logs[j].BlockHash = hash
		}
	}
	bc.receiptsCache.Add(hash, receipts)
}

func (bc *BlockChain) cacheDiffLayer(diffLayer *types.DiffLayer) {
	if bc.diffLayerCache.Len() >= diffLayerCacheLimit {
		bc.diffLayerCache.RemoveOldest()
	}
	bc.diffLayerCache.Add(diffLayer.BlockHash, diffLayer)
	if bc.db.DiffStore() != nil {
		// push to priority queue before persisting
		bc.diffQueueBuffer <- diffLayer
	}
}

func (bc *BlockChain) cacheBlock(hash common.Hash, block *types.Block) {
	bc.blockCache.Add(hash, block)
}

// empty returns an indicator whether the blockchain is empty.
// Note, it's a special case that we connect a non-empty ancient
// database with an empty node, so that we can plugin the ancient
// into node seamlessly.
func (bc *BlockChain) empty() bool {
	genesis := bc.genesisBlock.Hash()
	for _, hash := range []common.Hash{rawdb.ReadHeadBlockHash(bc.db), rawdb.ReadHeadHeaderHash(bc.db), rawdb.ReadHeadFastBlockHash(bc.db)} {
		if hash != genesis {
			return false
		}
	}
	return true
}

// loadLastState loads the last known chain state from the database. This method
// assumes that the chain manager mutex is held.
func (bc *BlockChain) loadLastState() error {
	// Restore the last known head block
	head := rawdb.ReadHeadBlockHash(bc.db)
	if head == (common.Hash{}) {
		// Corrupt or empty database, init from scratch
		log.Warn("Empty database, resetting chain")
		return bc.Reset()
	}
	// Make sure the entire head block is available
	currentBlock := bc.GetBlockByHash(head)
	if currentBlock == nil {
		// Corrupt or empty database, init from scratch
		log.Warn("Head block missing, resetting chain", "hash", head)
		return bc.Reset()
	}
	// Everything seems to be fine, set as the head block
	bc.currentBlock.Store(currentBlock)
	headBlockGauge.Update(int64(currentBlock.NumberU64()))

	// Restore the last known head header
	currentHeader := currentBlock.Header()
	if head := rawdb.ReadHeadHeaderHash(bc.db); head != (common.Hash{}) {
		if header := bc.GetHeaderByHash(head); header != nil {
			currentHeader = header
		}
	}
	bc.hc.SetCurrentHeader(currentHeader)

	// Restore the last known head fast block
	bc.currentFastBlock.Store(currentBlock)
	headFastBlockGauge.Update(int64(currentBlock.NumberU64()))

	if head := rawdb.ReadHeadFastBlockHash(bc.db); head != (common.Hash{}) {
		if block := bc.GetBlockByHash(head); block != nil {
			bc.currentFastBlock.Store(block)
			headFastBlockGauge.Update(int64(block.NumberU64()))
		}
	}
	// Issue a status log for the user
	currentFastBlock := bc.CurrentFastBlock()

	headerTd := bc.GetTd(currentHeader.Hash(), currentHeader.Number.Uint64())
	blockTd := bc.GetTd(currentBlock.Hash(), currentBlock.NumberU64())
	fastTd := bc.GetTd(currentFastBlock.Hash(), currentFastBlock.NumberU64())

	log.Info("Loaded most recent local header", "number", currentHeader.Number, "hash", currentHeader.Hash(), "td", headerTd, "age", common.PrettyAge(time.Unix(int64(currentHeader.Time), 0)))
	log.Info("Loaded most recent local full block", "number", currentBlock.Number(), "hash", currentBlock.Hash(), "td", blockTd, "age", common.PrettyAge(time.Unix(int64(currentBlock.Time()), 0)))
	log.Info("Loaded most recent local fast block", "number", currentFastBlock.Number(), "hash", currentFastBlock.Hash(), "td", fastTd, "age", common.PrettyAge(time.Unix(int64(currentFastBlock.Time()), 0)))
	if pivot := rawdb.ReadLastPivotNumber(bc.db); pivot != nil {
		log.Info("Loaded last fast-sync pivot marker", "number", *pivot)
	}
	return nil
}

// SetHead rewinds the local chain to a new head. Depending on whether the node
// was fast synced or full synced and in which state, the method will try to
// delete minimal data from disk whilst retaining chain consistency.
func (bc *BlockChain) SetHead(head uint64) error {
	_, err := bc.SetHeadBeyondRoot(head, common.Hash{})
	return err
}

func (bc *BlockChain) tryRewindBadBlocks() {
	bc.chainmu.Lock()
	defer bc.chainmu.Unlock()
	block := bc.CurrentBlock()
	snaps := bc.snaps
	// Verified and Result is false
	if snaps != nil && snaps.Snapshot(block.Root()) != nil &&
		snaps.Snapshot(block.Root()).Verified() && !snaps.Snapshot(block.Root()).WaitAndGetVerifyRes() {
		// Rewind by one block
		log.Warn("current block verified failed, rewind to its parent", "height", block.NumberU64(), "hash", block.Hash())
		bc.futureBlocks.Remove(block.Hash())
		bc.badBlockCache.Add(block.Hash(), time.Now())
		bc.diffLayerCache.Remove(block.Hash())
		bc.diffLayerRLPCache.Remove(block.Hash())
		bc.reportBlock(block, nil, errStateRootVerificationFailed)
		bc.setHeadBeyondRoot(block.NumberU64()-1, common.Hash{})
	}
}

// SetHeadBeyondRoot rewinds the local chain to a new head with the extra condition
// that the rewind must pass the specified state root. This method is meant to be
// used when rewinding with snapshots enabled to ensure that we go back further than
// persistent disk layer. Depending on whether the node was fast synced or full, and
// in which state, the method will try to delete minimal data from disk whilst
// retaining chain consistency.
//
// The method returns the block number where the requested root cap was found.
func (bc *BlockChain) SetHeadBeyondRoot(head uint64, root common.Hash) (uint64, error) {
	bc.chainmu.Lock()
	defer bc.chainmu.Unlock()
	return bc.setHeadBeyondRoot(head, root)
}

func (bc *BlockChain) setHeadBeyondRoot(head uint64, root common.Hash) (uint64, error) {
	// Track the block number of the requested root hash
	var rootNumber uint64 // (no root == always 0)

	// Retrieve the last pivot block to short circuit rollbacks beyond it and the
	// current freezer limit to start nuking id underflown
	pivot := rawdb.ReadLastPivotNumber(bc.db)
	frozen, _ := bc.db.Ancients()

	updateFn := func(db ethdb.KeyValueWriter, header *types.Header) (uint64, bool) {
		// Rewind the block chain, ensuring we don't end up with a stateless head
		// block. Note, depth equality is permitted to allow using SetHead as a
		// chain reparation mechanism without deleting any data!
		if currentBlock := bc.CurrentBlock(); currentBlock != nil && header.Number.Uint64() <= currentBlock.NumberU64() {
			newHeadBlock := bc.GetBlock(header.Hash(), header.Number.Uint64())
			lastBlockNum := header.Number.Uint64()
			if newHeadBlock == nil {
				log.Error("Gap in the chain, rewinding to genesis", "number", header.Number, "hash", header.Hash())
				newHeadBlock = bc.genesisBlock
			} else {
				// Block exists, keep rewinding until we find one with state,
				// keeping rewinding until we exceed the optional threshold
				// root hash
				beyondRoot := (root == common.Hash{}) // Flag whether we're beyond the requested root (no root, always true)
				enoughBeyondCount := false
				beyondCount := 0
				for {
					beyondCount++
					// If a root threshold was requested but not yet crossed, check
					if root != (common.Hash{}) && !beyondRoot && newHeadBlock.Root() == root {
						beyondRoot, rootNumber = true, newHeadBlock.NumberU64()
					}

					enoughBeyondCount = beyondCount > maxBeyondBlocks

					if _, err := state.New(newHeadBlock.Root(), bc.stateCache, bc.snaps); err != nil {
						log.Trace("Block state missing, rewinding further", "number", newHeadBlock.NumberU64(), "hash", newHeadBlock.Hash())
						if pivot == nil || newHeadBlock.NumberU64() > *pivot {
							parent := bc.GetBlock(newHeadBlock.ParentHash(), newHeadBlock.NumberU64()-1)
							if parent != nil {
								newHeadBlock = parent
								continue
							}
							log.Error("Missing block in the middle, aiming genesis", "number", newHeadBlock.NumberU64()-1, "hash", newHeadBlock.ParentHash())
							newHeadBlock = bc.genesisBlock
						} else {
							log.Trace("Rewind passed pivot, aiming genesis", "number", newHeadBlock.NumberU64(), "hash", newHeadBlock.Hash(), "pivot", *pivot)
							newHeadBlock = bc.genesisBlock
						}
					}
					if beyondRoot || (enoughBeyondCount && root != common.Hash{}) || newHeadBlock.NumberU64() == 0 {
						if enoughBeyondCount && (root != common.Hash{}) && rootNumber == 0 {
							for {
								lastBlockNum++
								block := bc.GetBlockByNumber(lastBlockNum)
								if block == nil {
									break
								}
								if block.Root() == root {
									rootNumber = block.NumberU64()
									break
								}
							}
						}
						log.Debug("Rewound to block with state", "number", newHeadBlock.NumberU64(), "hash", newHeadBlock.Hash())
						break
					}
					log.Debug("Skipping block with threshold state", "number", newHeadBlock.NumberU64(), "hash", newHeadBlock.Hash(), "root", newHeadBlock.Root())
					newHeadBlock = bc.GetBlock(newHeadBlock.ParentHash(), newHeadBlock.NumberU64()-1) // Keep rewinding
				}
			}
			rawdb.WriteHeadBlockHash(db, newHeadBlock.Hash())

			// Degrade the chain markers if they are explicitly reverted.
			// In theory we should update all in-memory markers in the
			// last step, however the direction of SetHead is from high
			// to low, so it's safe the update in-memory markers directly.
			bc.currentBlock.Store(newHeadBlock)
			headBlockGauge.Update(int64(newHeadBlock.NumberU64()))
		}
		// Rewind the fast block in a simpleton way to the target head
		if currentFastBlock := bc.CurrentFastBlock(); currentFastBlock != nil && header.Number.Uint64() < currentFastBlock.NumberU64() {
			newHeadFastBlock := bc.GetBlock(header.Hash(), header.Number.Uint64())
			// If either blocks reached nil, reset to the genesis state
			if newHeadFastBlock == nil {
				newHeadFastBlock = bc.genesisBlock
			}
			rawdb.WriteHeadFastBlockHash(db, newHeadFastBlock.Hash())

			// Degrade the chain markers if they are explicitly reverted.
			// In theory we should update all in-memory markers in the
			// last step, however the direction of SetHead is from high
			// to low, so it's safe the update in-memory markers directly.
			bc.currentFastBlock.Store(newHeadFastBlock)
			headFastBlockGauge.Update(int64(newHeadFastBlock.NumberU64()))
		}
		head := bc.CurrentBlock().NumberU64()

		// If setHead underflown the freezer threshold and the block processing
		// intent afterwards is full block importing, delete the chain segment
		// between the stateful-block and the sethead target.
		var wipe bool
		if head+1 < frozen {
			wipe = pivot == nil || head >= *pivot
		}
		return head, wipe // Only force wipe if full synced
	}
	// Rewind the header chain, deleting all block bodies until then
	delFn := func(db ethdb.KeyValueWriter, hash common.Hash, num uint64) {
		// Ignore the error here since light client won't hit this path
		frozen, _ := bc.db.Ancients()
		if num+1 <= frozen {
			// Truncate all relative data(header, total difficulty, body, receipt
			// and canonical hash) from ancient store.
			if err := bc.db.TruncateAncients(num); err != nil {
				log.Crit("Failed to truncate ancient data", "number", num, "err", err)
			}
			// Remove the hash <-> number mapping from the active store.
			rawdb.DeleteHeaderNumber(db, hash)
		} else {
			// Remove relative body and receipts from the active store.
			// The header, total difficulty and canonical hash will be
			// removed in the hc.SetHead function.
			rawdb.DeleteBody(db, hash, num)
			rawdb.DeleteReceipts(db, hash, num)
		}
		// Todo(rjl493456442) txlookup, bloombits, etc
	}
	// If SetHead was only called as a chain reparation method, try to skip
	// touching the header chain altogether, unless the freezer is broken
	if block := bc.CurrentBlock(); block.NumberU64() == head {
		if target, force := updateFn(bc.db, block.Header()); force {
			bc.hc.SetHead(target, updateFn, delFn)
		}
	} else {
		// Rewind the chain to the requested head and keep going backwards until a
		// block with a state is found or fast sync pivot is passed
		log.Warn("Rewinding blockchain", "target", head)
		bc.hc.SetHead(head, updateFn, delFn)
	}
	// Clear out any stale content from the caches
	bc.bodyCache.Purge()
	bc.bodyRLPCache.Purge()
	bc.receiptsCache.Purge()
	bc.blockCache.Purge()
	bc.txLookupCache.Purge()
	bc.futureBlocks.Purge()

	return rootNumber, bc.loadLastState()
}

// FastSyncCommitHead sets the current head block to the one defined by the hash
// irrelevant what the chain contents were prior.
func (bc *BlockChain) FastSyncCommitHead(hash common.Hash) error {
	// Make sure that both the block as well at its state trie exists
	block := bc.GetBlockByHash(hash)
	if block == nil {
		return fmt.Errorf("non existent block [%x..]", hash[:4])
	}
	if _, err := trie.NewSecure(block.Root(), bc.stateCache.TrieDB()); err != nil {
		return err
	}
	// If all checks out, manually set the head block
	bc.chainmu.Lock()
	bc.currentBlock.Store(block)
	headBlockGauge.Update(int64(block.NumberU64()))
	bc.chainmu.Unlock()

	// Destroy any existing state snapshot and regenerate it in the background,
	// also resuming the normal maintenance of any previously paused snapshot.
	if bc.snaps != nil {
		bc.snaps.Rebuild(block.Root())
	}
	log.Info("Committed new head block", "number", block.Number(), "hash", hash)
	return nil
}

// GasLimit returns the gas limit of the current HEAD block.
func (bc *BlockChain) GasLimit() uint64 {
	return bc.CurrentBlock().GasLimit()
}

// CurrentBlock retrieves the current head block of the canonical chain. The
// block is retrieved from the blockchain's internal cache.
func (bc *BlockChain) CurrentBlock() *types.Block {
	return bc.currentBlock.Load().(*types.Block)
}

// Snapshots returns the blockchain snapshot tree.
func (bc *BlockChain) Snapshots() *snapshot.Tree {
	return bc.snaps
}

// CurrentFastBlock retrieves the current fast-sync head block of the canonical
// chain. The block is retrieved from the blockchain's internal cache.
func (bc *BlockChain) CurrentFastBlock() *types.Block {
	return bc.currentFastBlock.Load().(*types.Block)
}

// Validator returns the current validator.
func (bc *BlockChain) Validator() Validator {
	return bc.validator
}

// Processor returns the current processor.
func (bc *BlockChain) Processor() Processor {
	return bc.processor
}

// State returns a new mutable state based on the current HEAD block.
func (bc *BlockChain) State() (*state.StateDB, error) {
	return bc.StateAt(bc.CurrentBlock().Root())
}

// StateAt returns a new mutable state based on a particular point in time.
func (bc *BlockChain) StateAt(root common.Hash) (*state.StateDB, error) {
	return state.New(root, bc.stateCache, bc.snaps)
}

// StateCache returns the caching database underpinning the blockchain instance.
func (bc *BlockChain) StateCache() state.Database {
	return bc.stateCache
}

// Reset purges the entire blockchain, restoring it to its genesis state.
func (bc *BlockChain) Reset() error {
	return bc.ResetWithGenesisBlock(bc.genesisBlock)
}

// ResetWithGenesisBlock purges the entire blockchain, restoring it to the
// specified genesis state.
func (bc *BlockChain) ResetWithGenesisBlock(genesis *types.Block) error {
	// Dump the entire block chain and purge the caches
	if err := bc.SetHead(0); err != nil {
		return err
	}
	bc.chainmu.Lock()
	defer bc.chainmu.Unlock()

	// Prepare the genesis block and reinitialise the chain
	batch := bc.db.NewBatch()
	rawdb.WriteTd(batch, genesis.Hash(), genesis.NumberU64(), genesis.Difficulty())
	rawdb.WriteBlock(batch, genesis)
	if err := batch.Write(); err != nil {
		log.Crit("Failed to write genesis block", "err", err)
	}
	bc.writeHeadBlock(genesis)

	// Last update all in-memory chain markers
	bc.genesisBlock = genesis
	bc.currentBlock.Store(bc.genesisBlock)
	headBlockGauge.Update(int64(bc.genesisBlock.NumberU64()))
	bc.hc.SetGenesis(bc.genesisBlock.Header())
	bc.hc.SetCurrentHeader(bc.genesisBlock.Header())
	bc.currentFastBlock.Store(bc.genesisBlock)
	headFastBlockGauge.Update(int64(bc.genesisBlock.NumberU64()))
	return nil
}

// Export writes the active chain to the given writer.
func (bc *BlockChain) Export(w io.Writer) error {
	return bc.ExportN(w, uint64(0), bc.CurrentBlock().NumberU64())
}

// ExportN writes a subset of the active chain to the given writer.
func (bc *BlockChain) ExportN(w io.Writer, first uint64, last uint64) error {
	bc.chainmu.RLock()
	defer bc.chainmu.RUnlock()

	if first > last {
		return fmt.Errorf("export failed: first (%d) is greater than last (%d)", first, last)
	}
	log.Info("Exporting batch of blocks", "count", last-first+1)

	start, reported := time.Now(), time.Now()
	for nr := first; nr <= last; nr++ {
		block := bc.GetBlockByNumber(nr)
		if block == nil {
			return fmt.Errorf("export failed on #%d: not found", nr)
		}
		if err := block.EncodeRLP(w); err != nil {
			return err
		}
		if time.Since(reported) >= statsReportLimit {
			log.Info("Exporting blocks", "exported", block.NumberU64()-first, "elapsed", common.PrettyDuration(time.Since(start)))
			reported = time.Now()
		}
	}
	return nil
}

// writeHeadBlock injects a new head block into the current block chain. This method
// assumes that the block is indeed a true head. It will also reset the head
// header and the head fast sync block to this very same block if they are older
// or if they are on a different side chain.
//
// Note, this function assumes that the `mu` mutex is held!
func (bc *BlockChain) writeHeadBlock(block *types.Block) {
	// If the block is on a side chain or an unknown one, force other heads onto it too
	updateHeads := rawdb.ReadCanonicalHash(bc.db, block.NumberU64()) != block.Hash()

	// Add the block to the canonical chain number scheme and mark as the head
	batch := bc.db.NewBatch()
	rawdb.WriteCanonicalHash(batch, block.Hash(), block.NumberU64())
	rawdb.WriteTxLookupEntriesByBlock(batch, block)
	rawdb.WriteHeadBlockHash(batch, block.Hash())

	// If the block is better than our head or is on a different chain, force update heads
	if updateHeads {
		rawdb.WriteHeadHeaderHash(batch, block.Hash())
		rawdb.WriteHeadFastBlockHash(batch, block.Hash())
	}
	// Flush the whole batch into the disk, exit the node if failed
	if err := batch.Write(); err != nil {
		log.Crit("Failed to update chain indexes and markers", "err", err)
	}
	// Update all in-memory chain markers in the last step
	if updateHeads {
		bc.hc.SetCurrentHeader(block.Header())
		bc.currentFastBlock.Store(block)
		headFastBlockGauge.Update(int64(block.NumberU64()))
	}
	bc.currentBlock.Store(block)
	headBlockGauge.Update(int64(block.NumberU64()))
}

// Genesis retrieves the chain's genesis block.
func (bc *BlockChain) Genesis() *types.Block {
	return bc.genesisBlock
}

// GetBody retrieves a block body (transactions and uncles) from the database by
// hash, caching it if found.
func (bc *BlockChain) GetBody(hash common.Hash) *types.Body {
	// Short circuit if the body's already in the cache, retrieve otherwise
	if cached, ok := bc.bodyCache.Get(hash); ok {
		body := cached.(*types.Body)
		return body
	}
	number := bc.hc.GetBlockNumber(hash)
	if number == nil {
		return nil
	}
	body := rawdb.ReadBody(bc.db, hash, *number)
	if body == nil {
		return nil
	}
	// Cache the found body for next time and return
	bc.bodyCache.Add(hash, body)
	return body
}

// GetBodyRLP retrieves a block body in RLP encoding from the database by hash,
// caching it if found.
func (bc *BlockChain) GetBodyRLP(hash common.Hash) rlp.RawValue {
	// Short circuit if the body's already in the cache, retrieve otherwise
	if cached, ok := bc.bodyRLPCache.Get(hash); ok {
		return cached.(rlp.RawValue)
	}
	number := bc.hc.GetBlockNumber(hash)
	if number == nil {
		return nil
	}
	body := rawdb.ReadBodyRLP(bc.db, hash, *number)
	if len(body) == 0 {
		return nil
	}
	// Cache the found body for next time and return
	bc.bodyRLPCache.Add(hash, body)
	return body
}

// GetDiffLayerRLP retrieves a diff layer in RLP encoding from the cache or database by blockHash
func (bc *BlockChain) GetDiffLayerRLP(blockHash common.Hash) rlp.RawValue {
	// Short circuit if the diffLayer's already in the cache, retrieve otherwise
	if cached, ok := bc.diffLayerRLPCache.Get(blockHash); ok {
		return cached.(rlp.RawValue)
	}
	if cached, ok := bc.diffLayerCache.Get(blockHash); ok {
		diff := cached.(*types.DiffLayer)
		bz, err := rlp.EncodeToBytes(diff)
		if err != nil {
			return nil
		}
		bc.diffLayerRLPCache.Add(blockHash, rlp.RawValue(bz))
		return bz
	}

	// fallback to untrusted sources.
	diff := bc.GetUnTrustedDiffLayer(blockHash, "")
	if diff != nil {
		bz, err := rlp.EncodeToBytes(diff)
		if err != nil {
			return nil
		}
		// No need to cache untrusted data
		return bz
	}

	// fallback to disk
	diffStore := bc.db.DiffStore()
	if diffStore == nil {
		return nil
	}
	rawData := rawdb.ReadDiffLayerRLP(diffStore, blockHash)
	if len(rawData) != 0 {
		bc.diffLayerRLPCache.Add(blockHash, rawData)
	}
	return rawData
}

func (bc *BlockChain) GetDiffAccounts(blockHash common.Hash) ([]common.Address, error) {
	var (
		accounts  []common.Address
		diffLayer *types.DiffLayer
	)

	header := bc.GetHeaderByHash(blockHash)
	if header == nil {
		return nil, fmt.Errorf("no block found")
	}

	if cached, ok := bc.diffLayerCache.Get(blockHash); ok {
		diffLayer = cached.(*types.DiffLayer)
	} else if diffStore := bc.db.DiffStore(); diffStore != nil {
		diffLayer = rawdb.ReadDiffLayer(diffStore, blockHash)
	}

	if diffLayer == nil {
		if header.TxHash != types.EmptyRootHash {
			return nil, ErrDiffLayerNotFound
		}

		return nil, nil
	}

	for _, diffAccounts := range diffLayer.Accounts {
		accounts = append(accounts, diffAccounts.Account)
	}

	if header.TxHash != types.EmptyRootHash && len(accounts) == 0 {
		return nil, fmt.Errorf("no diff account in block, maybe bad diff layer")
	}

	return accounts, nil
}

// HasBlock checks if a block is fully present in the database or not.
func (bc *BlockChain) HasBlock(hash common.Hash, number uint64) bool {
	if bc.blockCache.Contains(hash) {
		return true
	}
	return rawdb.HasBody(bc.db, hash, number)
}

// HasFastBlock checks if a fast block is fully present in the database or not.
func (bc *BlockChain) HasFastBlock(hash common.Hash, number uint64) bool {
	if !bc.HasBlock(hash, number) {
		return false
	}
	if bc.receiptsCache.Contains(hash) {
		return true
	}
	return rawdb.HasReceipts(bc.db, hash, number)
}

// HasState checks if state trie is fully present in the database or not.
func (bc *BlockChain) HasState(hash common.Hash) bool {
	if bc.pipeCommit && bc.snaps != nil {
		// If parent snap is pending on verification, treat it as state exist
		if s := bc.snaps.Snapshot(hash); s != nil && !s.Verified() {
			return true
		}
	}
	_, err := bc.stateCache.OpenTrie(hash)
	return err == nil
}

// HasBlockAndState checks if a block and associated state trie is fully present
// in the database or not, caching it if present.
func (bc *BlockChain) HasBlockAndState(hash common.Hash, number uint64) bool {
	// Check first that the block itself is known
	block := bc.GetBlock(hash, number)
	if block == nil {
		return false
	}
	return bc.HasState(block.Root())
}

// GetBlock retrieves a block from the database by hash and number,
// caching it if found.
func (bc *BlockChain) GetBlock(hash common.Hash, number uint64) *types.Block {
	// Short circuit if the block's already in the cache, retrieve otherwise
	if block, ok := bc.blockCache.Get(hash); ok {
		return block.(*types.Block)
	}
	block := rawdb.ReadBlock(bc.db, hash, number)
	if block == nil {
		return nil
	}
	// Cache the found block for next time and return
	bc.blockCache.Add(block.Hash(), block)
	return block
}

// GetBlockByHash retrieves a block from the database by hash, caching it if found.
func (bc *BlockChain) GetBlockByHash(hash common.Hash) *types.Block {
	number := bc.hc.GetBlockNumber(hash)
	if number == nil {
		return nil
	}
	return bc.GetBlock(hash, *number)
}

// GetBlockByNumber retrieves a block from the database by number, caching it
// (associated with its hash) if found.
func (bc *BlockChain) GetBlockByNumber(number uint64) *types.Block {
	hash := rawdb.ReadCanonicalHash(bc.db, number)
	if hash == (common.Hash{}) {
		return nil
	}
	return bc.GetBlock(hash, number)
}

// GetReceiptsByHash retrieves the receipts for all transactions in a given block.
func (bc *BlockChain) GetReceiptsByHash(hash common.Hash) types.Receipts {
	if receipts, ok := bc.receiptsCache.Get(hash); ok {
		return receipts.(types.Receipts)
	}
	number := rawdb.ReadHeaderNumber(bc.db, hash)
	if number == nil {
		return nil
	}
	receipts := rawdb.ReadReceipts(bc.db, hash, *number, bc.chainConfig)
	if receipts == nil {
		return nil
	}
	bc.receiptsCache.Add(hash, receipts)
	return receipts
}

// GetBlocksFromHash returns the block corresponding to hash and up to n-1 ancestors.
// [deprecated by eth/62]
func (bc *BlockChain) GetBlocksFromHash(hash common.Hash, n int) (blocks []*types.Block) {
	number := bc.hc.GetBlockNumber(hash)
	if number == nil {
		return nil
	}
	for i := 0; i < n; i++ {
		block := bc.GetBlock(hash, *number)
		if block == nil {
			break
		}
		blocks = append(blocks, block)
		hash = block.ParentHash()
		*number--
	}
	return
}

// GetUnclesInChain retrieves all the uncles from a given block backwards until
// a specific distance is reached.
func (bc *BlockChain) GetUnclesInChain(block *types.Block, length int) []*types.Header {
	uncles := []*types.Header{}
	for i := 0; block != nil && i < length; i++ {
		uncles = append(uncles, block.Uncles()...)
		block = bc.GetBlock(block.ParentHash(), block.NumberU64()-1)
	}
	return uncles
}

// TrieNode retrieves a blob of data associated with a trie node
// either from ephemeral in-memory cache, or from persistent storage.
func (bc *BlockChain) TrieNode(hash common.Hash) ([]byte, error) {
	return bc.stateCache.TrieDB().Node(hash)
}

// ContractCode retrieves a blob of data associated with a contract hash
// either from ephemeral in-memory cache, or from persistent storage.
func (bc *BlockChain) ContractCode(hash common.Hash) ([]byte, error) {
	return bc.stateCache.ContractCode(common.Hash{}, hash)
}

// ContractCodeWithPrefix retrieves a blob of data associated with a contract
// hash either from ephemeral in-memory cache, or from persistent storage.
//
// If the code doesn't exist in the in-memory cache, check the storage with
// new code scheme.
func (bc *BlockChain) ContractCodeWithPrefix(hash common.Hash) ([]byte, error) {
	type codeReader interface {
		ContractCodeWithPrefix(addrHash, codeHash common.Hash) ([]byte, error)
	}
	return bc.stateCache.(codeReader).ContractCodeWithPrefix(common.Hash{}, hash)
}

// Stop stops the blockchain service. If any imports are currently in progress
// it will abort them using the procInterrupt.
func (bc *BlockChain) Stop() {
	if !atomic.CompareAndSwapInt32(&bc.running, 0, 1) {
		return
	}
	// Unsubscribe all subscriptions registered from blockchain
	bc.scope.Close()
	close(bc.quit)
	bc.StopInsert()
	bc.wg.Wait()

	// Ensure that the entirety of the state snapshot is journalled to disk.
	var snapBase common.Hash
	if bc.snaps != nil {
		var err error
		if snapBase, err = bc.snaps.Journal(bc.CurrentBlock().Root()); err != nil {
			log.Error("Failed to journal state snapshot", "err", err)
		}
	}
	// Ensure the state of a recent block is also stored to disk before exiting.
	// We're writing three different states to catch different restart scenarios:
	//  - HEAD:     So we don't need to reprocess any blocks in the general case
	//  - HEAD-1:   So we don't do large reorgs if our HEAD becomes an uncle
	//  - HEAD-127: So we have a hard limit on the number of blocks reexecuted
	if !bc.cacheConfig.TrieDirtyDisabled {
		triedb := bc.stateCache.TrieDB()

		for _, offset := range []uint64{0, 1, bc.triesInMemory - 1} {
			if number := bc.CurrentBlock().NumberU64(); number > offset {
				recent := bc.GetBlockByNumber(number - offset)

				log.Info("Writing cached state to disk", "block", recent.Number(), "hash", recent.Hash(), "root", recent.Root())
				if err := triedb.Commit(recent.Root(), true, nil); err != nil {
					log.Error("Failed to commit recent state trie", "err", err)
				}
			}
		}
		if snapBase != (common.Hash{}) {
			log.Info("Writing snapshot state to disk", "root", snapBase)
			if err := triedb.Commit(snapBase, true, nil); err != nil {
				log.Error("Failed to commit recent state trie", "err", err)
			}
		}
		for !bc.triegc.Empty() {
			go triedb.Dereference(bc.triegc.PopItem().(common.Hash))
		}
		if size, _ := triedb.Size(); size != 0 {
			log.Error("Dangling trie nodes after full cleanup")
		}
	}
	// Ensure all live cached entries be saved into disk, so that we can skip
	// cache warmup when node restarts.
	if bc.cacheConfig.TrieCleanJournal != "" {
		triedb := bc.stateCache.TrieDB()
		triedb.SaveCache(bc.cacheConfig.TrieCleanJournal)
	}
	log.Info("Blockchain stopped")
}

// StopInsert interrupts all insertion methods, causing them to return
// errInsertionInterrupted as soon as possible. Insertion is permanently disabled after
// calling this method.
func (bc *BlockChain) StopInsert() {
	atomic.StoreInt32(&bc.procInterrupt, 1)
}

// insertStopped returns true after StopInsert has been called.
func (bc *BlockChain) insertStopped() bool {
	return atomic.LoadInt32(&bc.procInterrupt) == 1
}

func (bc *BlockChain) procFutureBlocks() {
	blocks := make([]*types.Block, 0, bc.futureBlocks.Len())
	for _, hash := range bc.futureBlocks.Keys() {
		if block, exist := bc.futureBlocks.Peek(hash); exist {
			blocks = append(blocks, block.(*types.Block))
		}
	}
	if len(blocks) > 0 {
		sort.Slice(blocks, func(i, j int) bool {
			return blocks[i].NumberU64() < blocks[j].NumberU64()
		})
		// Insert one by one as chain insertion needs contiguous ancestry between blocks
		for i := range blocks {
			bc.InsertChain(blocks[i : i+1])
		}
	}
}

// WriteStatus status of write
type WriteStatus byte

const (
	NonStatTy WriteStatus = iota
	CanonStatTy
	SideStatTy
)

// truncateAncient rewinds the blockchain to the specified header and deletes all
// data in the ancient store that exceeds the specified header.
func (bc *BlockChain) truncateAncient(head uint64) error {
	frozen, err := bc.db.Ancients()
	if err != nil {
		return err
	}
	// Short circuit if there is no data to truncate in ancient store.
	if frozen <= head+1 {
		return nil
	}
	// Truncate all the data in the freezer beyond the specified head
	if err := bc.db.TruncateAncients(head + 1); err != nil {
		return err
	}
	// Clear out any stale content from the caches
	bc.hc.headerCache.Purge()
	bc.hc.tdCache.Purge()
	bc.hc.numberCache.Purge()

	// Clear out any stale content from the caches
	bc.bodyCache.Purge()
	bc.bodyRLPCache.Purge()
	bc.receiptsCache.Purge()
	bc.blockCache.Purge()
	bc.txLookupCache.Purge()
	bc.futureBlocks.Purge()

	log.Info("Rewind ancient data", "number", head)
	return nil
}

// numberHash is just a container for a number and a hash, to represent a block
type numberHash struct {
	number uint64
	hash   common.Hash
}

// InsertReceiptChain attempts to complete an already existing header chain with
// transaction and receipt data.
func (bc *BlockChain) InsertReceiptChain(blockChain types.Blocks, receiptChain []types.Receipts, ancientLimit uint64) (int, error) {
	// We don't require the chainMu here since we want to maximize the
	// concurrency of header insertion and receipt insertion.
	bc.wg.Add(1)
	defer bc.wg.Done()

	var (
		ancientBlocks, liveBlocks     types.Blocks
		ancientReceipts, liveReceipts []types.Receipts
	)
	// Do a sanity check that the provided chain is actually ordered and linked
	for i := 0; i < len(blockChain); i++ {
		if i != 0 {
			if blockChain[i].NumberU64() != blockChain[i-1].NumberU64()+1 || blockChain[i].ParentHash() != blockChain[i-1].Hash() {
				log.Error("Non contiguous receipt insert", "number", blockChain[i].Number(), "hash", blockChain[i].Hash(), "parent", blockChain[i].ParentHash(),
					"prevnumber", blockChain[i-1].Number(), "prevhash", blockChain[i-1].Hash())
				return 0, fmt.Errorf("non contiguous insert: item %d is #%d [%x..], item %d is #%d [%x..] (parent [%x..])", i-1, blockChain[i-1].NumberU64(),
					blockChain[i-1].Hash().Bytes()[:4], i, blockChain[i].NumberU64(), blockChain[i].Hash().Bytes()[:4], blockChain[i].ParentHash().Bytes()[:4])
			}
		}
		if blockChain[i].NumberU64() <= ancientLimit {
			ancientBlocks, ancientReceipts = append(ancientBlocks, blockChain[i]), append(ancientReceipts, receiptChain[i])
		} else {
			liveBlocks, liveReceipts = append(liveBlocks, blockChain[i]), append(liveReceipts, receiptChain[i])
		}
	}

	var (
		stats = struct{ processed, ignored int32 }{}
		start = time.Now()
		size  = 0
	)
	// updateHead updates the head fast sync block if the inserted blocks are better
	// and returns an indicator whether the inserted blocks are canonical.
	updateHead := func(head *types.Block) bool {
		bc.chainmu.Lock()

		// Rewind may have occurred, skip in that case.
		if bc.CurrentHeader().Number.Cmp(head.Number()) >= 0 {
			currentFastBlock, td := bc.CurrentFastBlock(), bc.GetTd(head.Hash(), head.NumberU64())
			if bc.GetTd(currentFastBlock.Hash(), currentFastBlock.NumberU64()).Cmp(td) < 0 {
				rawdb.WriteHeadFastBlockHash(bc.db, head.Hash())
				bc.currentFastBlock.Store(head)
				headFastBlockGauge.Update(int64(head.NumberU64()))
				bc.chainmu.Unlock()
				return true
			}
		}
		bc.chainmu.Unlock()
		return false
	}
	// writeAncient writes blockchain and corresponding receipt chain into ancient store.
	//
	// this function only accepts canonical chain data. All side chain will be reverted
	// eventually.
	writeAncient := func(blockChain types.Blocks, receiptChain []types.Receipts) (int, error) {
		var (
			previous = bc.CurrentFastBlock()
			batch    = bc.db.NewBatch()
		)
		// If any error occurs before updating the head or we are inserting a side chain,
		// all the data written this time wll be rolled back.
		defer func() {
			if previous != nil {
				if err := bc.truncateAncient(previous.NumberU64()); err != nil {
					log.Crit("Truncate ancient store failed", "err", err)
				}
			}
		}()
		var deleted []*numberHash
		for i, block := range blockChain {
			// Short circuit insertion if shutting down or processing failed
			if bc.insertStopped() {
				return 0, errInsertionInterrupted
			}
			// Short circuit insertion if it is required(used in testing only)
			if bc.terminateInsert != nil && bc.terminateInsert(block.Hash(), block.NumberU64()) {
				return i, errors.New("insertion is terminated for testing purpose")
			}
			// Short circuit if the owner header is unknown
			if !bc.HasHeader(block.Hash(), block.NumberU64()) {
				return i, fmt.Errorf("containing header #%d [%x..] unknown", block.Number(), block.Hash().Bytes()[:4])
			}
			if block.NumberU64() == 1 {
				// Make sure to write the genesis into the freezer
				if frozen, _ := bc.db.Ancients(); frozen == 0 {
					h := rawdb.ReadCanonicalHash(bc.db, 0)
					b := rawdb.ReadBlock(bc.db, h, 0)
					size += rawdb.WriteAncientBlock(bc.db, b, rawdb.ReadReceipts(bc.db, h, 0, bc.chainConfig), rawdb.ReadTd(bc.db, h, 0))
					log.Info("Wrote genesis to ancients")
				}
			}
			// Flush data into ancient database.
			size += rawdb.WriteAncientBlock(bc.db, block, receiptChain[i], bc.GetTd(block.Hash(), block.NumberU64()))

			// Write tx indices if any condition is satisfied:
			// * If user requires to reserve all tx indices(txlookuplimit=0)
			// * If all ancient tx indices are required to be reserved(txlookuplimit is even higher than ancientlimit)
			// * If block number is large enough to be regarded as a recent block
			// It means blocks below the ancientLimit-txlookupLimit won't be indexed.
			//
			// But if the `TxIndexTail` is not nil, e.g. Geth is initialized with
			// an external ancient database, during the setup, blockchain will start
			// a background routine to re-indexed all indices in [ancients - txlookupLimit, ancients)
			// range. In this case, all tx indices of newly imported blocks should be
			// generated.
			if bc.txLookupLimit == 0 || ancientLimit <= bc.txLookupLimit || block.NumberU64() >= ancientLimit-bc.txLookupLimit {
				rawdb.WriteTxLookupEntriesByBlock(batch, block)
			} else if rawdb.ReadTxIndexTail(bc.db) != nil {
				rawdb.WriteTxLookupEntriesByBlock(batch, block)
			}
			stats.processed++
		}
		// Flush all tx-lookup index data.
		size += batch.ValueSize()
		if err := batch.Write(); err != nil {
			return 0, err
		}
		batch.Reset()

		// Sync the ancient store explicitly to ensure all data has been flushed to disk.
		if err := bc.db.Sync(); err != nil {
			return 0, err
		}
		if !updateHead(blockChain[len(blockChain)-1]) {
			return 0, errors.New("side blocks can't be accepted as the ancient chain data")
		}
		previous = nil // disable rollback explicitly

		// Wipe out canonical block data.
		for _, nh := range deleted {
			rawdb.DeleteBlockWithoutNumber(batch, nh.hash, nh.number)
			rawdb.DeleteCanonicalHash(batch, nh.number)
		}
		for _, block := range blockChain {
			// Always keep genesis block in active database.
			if block.NumberU64() != 0 {
				rawdb.DeleteBlockWithoutNumber(batch, block.Hash(), block.NumberU64())
				rawdb.DeleteCanonicalHash(batch, block.NumberU64())
			}
		}
		if err := batch.Write(); err != nil {
			return 0, err
		}
		batch.Reset()

		// Wipe out side chain too.
		for _, nh := range deleted {
			for _, hash := range rawdb.ReadAllHashes(bc.db, nh.number) {
				rawdb.DeleteBlock(batch, hash, nh.number)
			}
		}
		for _, block := range blockChain {
			// Always keep genesis block in active database.
			if block.NumberU64() != 0 {
				for _, hash := range rawdb.ReadAllHashes(bc.db, block.NumberU64()) {
					rawdb.DeleteBlock(batch, hash, block.NumberU64())
				}
			}
		}
		if err := batch.Write(); err != nil {
			return 0, err
		}
		return 0, nil
	}
	// writeLive writes blockchain and corresponding receipt chain into active store.
	writeLive := func(blockChain types.Blocks, receiptChain []types.Receipts) (int, error) {
		skipPresenceCheck := false
		batch := bc.db.NewBatch()
		for i, block := range blockChain {
			// Short circuit insertion if shutting down or processing failed
			if bc.insertStopped() {
				return 0, errInsertionInterrupted
			}
			// Short circuit if the owner header is unknown
			if !bc.HasHeader(block.Hash(), block.NumberU64()) {
				return i, fmt.Errorf("containing header #%d [%x..] unknown", block.Number(), block.Hash().Bytes()[:4])
			}
			if !skipPresenceCheck {
				// Ignore if the entire data is already known
				if bc.HasBlock(block.Hash(), block.NumberU64()) {
					stats.ignored++
					continue
				} else {
					// If block N is not present, neither are the later blocks.
					// This should be true, but if we are mistaken, the shortcut
					// here will only cause overwriting of some existing data
					skipPresenceCheck = true
				}
			}
			// Write all the data out into the database
			rawdb.WriteBody(batch, block.Hash(), block.NumberU64(), block.Body())
			rawdb.WriteReceipts(batch, block.Hash(), block.NumberU64(), receiptChain[i])
			rawdb.WriteTxLookupEntriesByBlock(batch, block) // Always write tx indices for live blocks, we assume they are needed

			// Write everything belongs to the blocks into the database. So that
			// we can ensure all components of body is completed(body, receipts,
			// tx indexes)
			if batch.ValueSize() >= ethdb.IdealBatchSize {
				if err := batch.Write(); err != nil {
					return 0, err
				}
				size += batch.ValueSize()
				batch.Reset()
			}
			stats.processed++
		}
		// Write everything belongs to the blocks into the database. So that
		// we can ensure all components of body is completed(body, receipts,
		// tx indexes)
		if batch.ValueSize() > 0 {
			size += batch.ValueSize()
			if err := batch.Write(); err != nil {
				return 0, err
			}
		}
		updateHead(blockChain[len(blockChain)-1])
		return 0, nil
	}
	// Write downloaded chain data and corresponding receipt chain data
	if len(ancientBlocks) > 0 {
		if n, err := writeAncient(ancientBlocks, ancientReceipts); err != nil {
			if err == errInsertionInterrupted {
				return 0, nil
			}
			return n, err
		}
	}
	// Write the tx index tail (block number from where we index) before write any live blocks
	if len(liveBlocks) > 0 && liveBlocks[0].NumberU64() == ancientLimit+1 {
		// The tx index tail can only be one of the following two options:
		// * 0: all ancient blocks have been indexed
		// * ancient-limit: the indices of blocks before ancient-limit are ignored
		if tail := rawdb.ReadTxIndexTail(bc.db); tail == nil {
			if bc.txLookupLimit == 0 || ancientLimit <= bc.txLookupLimit {
				rawdb.WriteTxIndexTail(bc.db, 0)
			} else {
				rawdb.WriteTxIndexTail(bc.db, ancientLimit-bc.txLookupLimit)
			}
		}
	}
	if len(liveBlocks) > 0 {
		if n, err := writeLive(liveBlocks, liveReceipts); err != nil {
			if err == errInsertionInterrupted {
				return 0, nil
			}
			return n, err
		}
	}

	head := blockChain[len(blockChain)-1]
	context := []interface{}{
		"count", stats.processed, "elapsed", common.PrettyDuration(time.Since(start)),
		"number", head.Number(), "hash", head.Hash(), "age", common.PrettyAge(time.Unix(int64(head.Time()), 0)),
		"size", common.StorageSize(size),
	}
	if stats.ignored > 0 {
		context = append(context, []interface{}{"ignored", stats.ignored}...)
	}
	log.Info("Imported new block receipts", context...)

	return 0, nil
}

// SetTxLookupLimit is responsible for updating the txlookup limit to the
// original one stored in db if the new mismatches with the old one.
func (bc *BlockChain) SetTxLookupLimit(limit uint64) {
	bc.txLookupLimit = limit
}

// TxLookupLimit retrieves the txlookup limit used by blockchain to prune
// stale transaction indices.
func (bc *BlockChain) TxLookupLimit() uint64 {
	return bc.txLookupLimit
}

var lastWrite uint64

// writeBlockWithoutState writes only the block and its metadata to the database,
// but does not write any state. This is used to construct competing side forks
// up to the point where they exceed the canonical total difficulty.
func (bc *BlockChain) writeBlockWithoutState(block *types.Block, td *big.Int) (err error) {
	bc.wg.Add(1)
	defer bc.wg.Done()

	batch := bc.db.NewBatch()
	rawdb.WriteTd(batch, block.Hash(), block.NumberU64(), td)
	rawdb.WriteBlock(batch, block)
	if err := batch.Write(); err != nil {
		log.Crit("Failed to write block into disk", "err", err)
	}
	return nil
}

// writeKnownBlock updates the head block flag with a known block
// and introduces chain reorg if necessary.
func (bc *BlockChain) writeKnownBlock(block *types.Block) error {
	bc.wg.Add(1)
	defer bc.wg.Done()

	current := bc.CurrentBlock()
	if block.ParentHash() != current.Hash() {
		if err := bc.reorg(current, block); err != nil {
			return err
		}
	}
	bc.writeHeadBlock(block)
	return nil
}

// WriteBlockWithState writes the block and all associated state to the database.
func (bc *BlockChain) WriteBlockWithState(block *types.Block, receipts []*types.Receipt, logs []*types.Log, state *state.StateDB, emitHeadEvent bool) (status WriteStatus, err error) {
	bc.chainmu.Lock()
	start := time.Now()
	defer func() {
		perf.RecordMPMetrics(perf.MpMiningWrite, start)
		bc.chainmu.Unlock()
	}()

	return bc.writeBlockWithState(block, receipts, logs, state, emitHeadEvent)
}

// writeBlockWithState writes the block and all associated state to the database,
// but is expects the chain mutex to be held.
func (bc *BlockChain) writeBlockWithState(block *types.Block, receipts []*types.Receipt, logs []*types.Log, state *state.StateDB, emitHeadEvent bool) (status WriteStatus, err error) {
	bc.wg.Add(1)
	defer bc.wg.Done()

	// Calculate the total difficulty of the block
	ptd := bc.GetTd(block.ParentHash(), block.NumberU64()-1)
	if ptd == nil {
		return NonStatTy, consensus.ErrUnknownAncestor
	}
	// Make sure no inconsistent state is leaked during insertion
	currentBlock := bc.CurrentBlock()
	localTd := bc.GetTd(currentBlock.Hash(), currentBlock.NumberU64())
	externTd := new(big.Int).Add(block.Difficulty(), ptd)

	// Irrelevant of the canonical status, write the block itself to the database.
	//
	// Note all the components of block(td, hash->number map, header, body, receipts)
	// should be written atomically. BlockBatch is used for containing all components.
	wg := sync.WaitGroup{}
	wg.Add(1)
	go func() {
		blockBatch := bc.db.NewBatch()
		rawdb.WriteTd(blockBatch, block.Hash(), block.NumberU64(), externTd)
		rawdb.WriteBlock(blockBatch, block)
		rawdb.WriteReceipts(blockBatch, block.Hash(), block.NumberU64(), receipts)
		rawdb.WritePreimages(blockBatch, state.Preimages())
		if err := blockBatch.Write(); err != nil {
			log.Crit("Failed to write block into disk", "err", err)
		}
		wg.Done()
	}()

	tryCommitTrieDB := func() error {
		bc.commitLock.Lock()
		defer bc.commitLock.Unlock()

		triedb := bc.stateCache.TrieDB()
		// If we're running an archive node, always flush
		if bc.cacheConfig.TrieDirtyDisabled {
			err := triedb.Commit(block.Root(), false, nil)
			if err != nil {
				return err
			}
		} else {
			// Full but not archive node, do proper garbage collection
			triedb.Reference(block.Root(), common.Hash{}) // metadata reference to keep trie alive
			bc.triegc.Push(block.Root(), -int64(block.NumberU64()))

			if current := block.NumberU64(); current > bc.triesInMemory {
				// If we exceeded our memory allowance, flush matured singleton nodes to disk
				var (
					nodes, imgs = triedb.Size()
					limit       = common.StorageSize(bc.cacheConfig.TrieDirtyLimit) * 1024 * 1024
				)
				if nodes > limit || imgs > 4*1024*1024 {
					triedb.Cap(limit - ethdb.IdealBatchSize)
				}
				// Find the next state trie we need to commit
				chosen := current - bc.triesInMemory

				// If we exceeded out time allowance, flush an entire trie to disk
				if bc.gcproc > bc.cacheConfig.TrieTimeLimit {
					canWrite := true
					if posa, ok := bc.engine.(consensus.PoSA); ok {
						if !posa.EnoughDistance(bc, block.Header()) {
							canWrite = false
						}
					}
					if canWrite {
						// If the header is missing (canonical chain behind), we're reorging a low
						// diff sidechain. Suspend committing until this operation is completed.
						header := bc.GetHeaderByNumber(chosen)
						if header == nil {
							log.Warn("Reorg in progress, trie commit postponed", "number", chosen)
						} else {
							// If we're exceeding limits but haven't reached a large enough memory gap,
							// warn the user that the system is becoming unstable.
							if chosen < lastWrite+bc.triesInMemory && bc.gcproc >= 2*bc.cacheConfig.TrieTimeLimit {
								log.Info("State in memory for too long, committing", "time", bc.gcproc, "allowance", bc.cacheConfig.TrieTimeLimit, "optimum", float64(chosen-lastWrite)/float64(bc.triesInMemory))
							}
							// Flush an entire trie and restart the counters
							triedb.Commit(header.Root, true, nil)
							lastWrite = chosen
							bc.gcproc = 0
						}
					}
				}
				// Garbage collect anything below our required write retention
				for !bc.triegc.Empty() {
					root, number := bc.triegc.Pop()
					if uint64(-number) > chosen {
						bc.triegc.Push(root, number)
						break
					}
					go triedb.Dereference(root.(common.Hash))
				}
			}
		}
		return nil
	}

	// Commit all cached state changes into underlying memory database.
	_, diffLayer, err := state.Commit(bc.tryRewindBadBlocks, tryCommitTrieDB)
	if err != nil {
		return NonStatTy, err
	}

	// Ensure no empty block body
	if diffLayer != nil && block.Header().TxHash != types.EmptyRootHash {
		// Filling necessary field
		diffLayer.Receipts = receipts
		diffLayer.BlockHash = block.Hash()
		diffLayer.Number = block.NumberU64()
		bc.cacheDiffLayer(diffLayer)
	}

	wg.Wait()

	// If the total difficulty is higher than our known, add it to the canonical chain
	// Second clause in the if statement reduces the vulnerability to selfish mining.
	// Please refer to http://www.cs.cornell.edu/~ie53/publications/btcProcFC.pdf
	reorg := externTd.Cmp(localTd) > 0
	currentBlock = bc.CurrentBlock()
	if !reorg && externTd.Cmp(localTd) == 0 {
		// Split same-difficulty blocks by number, then preferentially select
		// the block generated by the local miner as the canonical block.
		if block.NumberU64() < currentBlock.NumberU64() || block.Time() < currentBlock.Time() {
			reorg = true
		} else if p, ok := bc.engine.(consensus.PoSA); ok && p.IsLocalBlock(currentBlock.Header()) {
			reorg = true
		} else if block.NumberU64() == currentBlock.NumberU64() {
			var currentPreserve, blockPreserve bool
			if bc.shouldPreserve != nil {
				currentPreserve, blockPreserve = bc.shouldPreserve(currentBlock), bc.shouldPreserve(block)
			}
			reorg = !currentPreserve && (blockPreserve || mrand.Float64() < 0.5)
		}
	}
	if reorg {
		// Reorganise the chain if the parent is not the head block
		if block.ParentHash() != currentBlock.Hash() {
			if err := bc.reorg(currentBlock, block); err != nil {
				return NonStatTy, err
			}
		}
		status = CanonStatTy
	} else {
		status = SideStatTy
	}
	// Set new head.
	if status == CanonStatTy {
		bc.writeHeadBlock(block)
	}
	bc.futureBlocks.Remove(block.Hash())

	if status == CanonStatTy {
		bc.chainFeed.Send(ChainEvent{Block: block, Hash: block.Hash(), Logs: logs})
		if len(logs) > 0 {
			bc.logsFeed.Send(logs)
		}
		// In theory we should fire a ChainHeadEvent when we inject
		// a canonical block, but sometimes we can insert a batch of
		// canonicial blocks. Avoid firing too much ChainHeadEvents,
		// we will fire an accumulated ChainHeadEvent and disable fire
		// event here.
		if emitHeadEvent {
			bc.chainHeadFeed.Send(ChainHeadEvent{Block: block})
		}
	} else {
		bc.chainSideFeed.Send(ChainSideEvent{Block: block})
	}
	return status, nil
}

// addFutureBlock checks if the block is within the max allowed window to get
// accepted for future processing, and returns an error if the block is too far
// ahead and was not added.
func (bc *BlockChain) addFutureBlock(block *types.Block) error {
	max := uint64(time.Now().Unix() + maxTimeFutureBlocks)
	if block.Time() > max {
		return fmt.Errorf("future block timestamp %v > allowed %v", block.Time(), max)
	}
	bc.futureBlocks.Add(block.Hash(), block)
	return nil
}

// InsertChain attempts to insert the given batch of blocks in to the canonical
// chain or, otherwise, create a fork. If an error is returned it will return
// the index number of the failing block as well an error describing what went
// wrong.
//
// After insertion is done, all accumulated events will be fired.
func (bc *BlockChain) InsertChain(chain types.Blocks) (int, error) {
	// Sanity check that we have something meaningful to import
	if len(chain) == 0 {
		return 0, nil
	}

	bc.blockProcFeed.Send(true)
	defer bc.blockProcFeed.Send(false)

	// Remove already known canon-blocks
	var (
		block, prev *types.Block
	)
	// Do a sanity check that the provided chain is actually ordered and linked
	for i := 1; i < len(chain); i++ {
		block = chain[i]
		prev = chain[i-1]
		if block.NumberU64() != prev.NumberU64()+1 || block.ParentHash() != prev.Hash() {
			// Chain broke ancestry, log a message (programming error) and skip insertion
			log.Error("Non contiguous block insert", "number", block.Number(), "hash", block.Hash(),
				"parent", block.ParentHash(), "prevnumber", prev.Number(), "prevhash", prev.Hash())

			return 0, fmt.Errorf("non contiguous insert: item %d is #%d [%x..], item %d is #%d [%x..] (parent [%x..])", i-1, prev.NumberU64(),
				prev.Hash().Bytes()[:4], i, block.NumberU64(), block.Hash().Bytes()[:4], block.ParentHash().Bytes()[:4])
		}
	}
	// Pre-checks passed, start the full block imports
	bc.wg.Add(1)
	bc.chainmu.Lock()

	start := time.Now()
	n, err := bc.insertChain(chain, true)
	perf.RecordMPMetrics(perf.MpImportingTotal, start)

	bc.chainmu.Unlock()
	bc.wg.Done()

	return n, err
}

// InsertChainWithoutSealVerification works exactly the same
// except for seal verification, seal verification is omitted
func (bc *BlockChain) InsertChainWithoutSealVerification(block *types.Block) (int, error) {
	bc.blockProcFeed.Send(true)
	defer bc.blockProcFeed.Send(false)

	// Pre-checks passed, start the full block imports
	bc.wg.Add(1)
	bc.chainmu.Lock()
	n, err := bc.insertChain(types.Blocks([]*types.Block{block}), false)
	bc.chainmu.Unlock()
	bc.wg.Done()

	return n, err
}

// insertChain is the internal implementation of InsertChain, which assumes that
// 1) chains are contiguous, and 2) The chain mutex is held.
//
// This method is split out so that import batches that require re-injecting
// historical blocks can do so without releasing the lock, which could lead to
// racey behaviour. If a sidechain import is in progress, and the historic state
// is imported, but then new canon-head is added before the actual sidechain
// completes, then the historic state could be pruned again
func (bc *BlockChain) insertChain(chain types.Blocks, verifySeals bool) (int, error) {
	// If the chain is terminating, don't even bother starting up
	if atomic.LoadInt32(&bc.procInterrupt) == 1 {
		return 0, nil
	}
	// Start a parallel signature recovery (signer will fluke on fork transition, minimal perf loss)
	signer := types.MakeSigner(bc.chainConfig, chain[0].Number())
	go senderCacher.recoverFromBlocks(signer, chain)

	goid := cachemetrics.Goid()
	cachemetrics.UpdateSyncingRoutineID(goid)

	var (
		stats     = insertStats{startTime: mclock.Now()}
		lastCanon *types.Block
	)
	// Fire a single chain head event if we've progressed the chain
	defer func() {
		if lastCanon != nil && bc.CurrentBlock().Hash() == lastCanon.Hash() {
			bc.chainHeadFeed.Send(ChainHeadEvent{lastCanon})
		}
	}()
	// Start the parallel header verifier
	startVerifyHeader := time.Now()
	headers := make([]*types.Header, len(chain))
	seals := make([]bool, len(chain))

	for i, block := range chain {
		headers[i] = block.Header()
		seals[i] = verifySeals
	}
	abort, results := bc.engine.VerifyHeaders(bc, headers, seals)
	perf.RecordMPMetrics(perf.MpImportingVerifyHeader, startVerifyHeader)
	defer close(abort)

	// Peek the error for the first block to decide the directing import logic
	it := newInsertIterator(chain, results, bc.validator)

	block, err := it.next()

	// Left-trim all the known blocks
	if err == ErrKnownBlock {
		// First block (and state) is known
		//   1. We did a roll-back, and should now do a re-import
		//   2. The block is stored as a sidechain, and is lying about it's stateroot, and passes a stateroot
		// 	    from the canonical chain, which has not been verified.
		// Skip all known blocks that are behind us
		var (
			current  = bc.CurrentBlock()
			localTd  = bc.GetTd(current.Hash(), current.NumberU64())
			externTd = bc.GetTd(block.ParentHash(), block.NumberU64()-1) // The first block can't be nil
		)
		for block != nil && err == ErrKnownBlock {
			externTd = new(big.Int).Add(externTd, block.Difficulty())
			if localTd.Cmp(externTd) < 0 {
				break
			}
			log.Debug("Ignoring already known block", "number", block.Number(), "hash", block.Hash())
			stats.ignored++

			block, err = it.next()
		}
		// The remaining blocks are still known blocks, the only scenario here is:
		// During the fast sync, the pivot point is already submitted but rollback
		// happens. Then node resets the head full block to a lower height via `rollback`
		// and leaves a few known blocks in the database.
		//
		// When node runs a fast sync again, it can re-import a batch of known blocks via
		// `insertChain` while a part of them have higher total difficulty than current
		// head full block(new pivot point).
		for block != nil && err == ErrKnownBlock {
			log.Debug("Writing previously known block", "number", block.Number(), "hash", block.Hash())
			if err := bc.writeKnownBlock(block); err != nil {
				return it.index, err
			}
			lastCanon = block

			block, err = it.next()
		}
		// Falls through to the block import
	}
	switch {
	// First block is pruned, insert as sidechain and reorg only if TD grows enough
	case errors.Is(err, consensus.ErrPrunedAncestor):
		log.Debug("Pruned ancestor, inserting as sidechain", "number", block.Number(), "hash", block.Hash())
		return bc.insertSideChain(block, it)

	// First block is future, shove it (and all children) to the future queue (unknown ancestor)
	case errors.Is(err, consensus.ErrFutureBlock) || (errors.Is(err, consensus.ErrUnknownAncestor) && bc.futureBlocks.Contains(it.first().ParentHash())):
		for block != nil && (it.index == 0 || errors.Is(err, consensus.ErrUnknownAncestor)) {
			log.Debug("Future block, postponing import", "number", block.Number(), "hash", block.Hash())
			if err := bc.addFutureBlock(block); err != nil {
				return it.index, err
			}
			block, err = it.next()
		}
		stats.queued += it.processed()
		stats.ignored += it.remaining()

		// If there are any still remaining, mark as ignored
		return it.index, err

	// Some other error occurred, abort
	case err != nil:
		bc.futureBlocks.Remove(block.Hash())
		stats.ignored += len(it.chain)
		bc.reportBlock(block, nil, err)
		return it.index, err
	}
	// No validation errors for the first block (or chain prefix skipped)
	var activeState *state.StateDB
	defer func() {
		// The chain importer is starting and stopping trie prefetchers. If a bad
		// block or other error is hit however, an early return may not properly
		// terminate the background threads. This defer ensures that we clean up
		// and dangling prefetcher, without defering each and holding on live refs.
		if activeState != nil {
			activeState.StopPrefetcher()
		}
	}()

	for ; block != nil && err == nil || err == ErrKnownBlock; block, err = it.next() {
		// If the chain is terminating, stop processing blocks
		if bc.insertStopped() {
			log.Debug("Abort during block processing")
			break
		}
		// If the header is a banned one, straight out abort
		if BadHashes[block.Hash()] {
			bc.reportBlock(block, nil, ErrBlacklistedHash)
			return it.index, ErrBlacklistedHash
		}
		// If the block is known (in the middle of the chain), it's a special case for
		// Clique blocks where they can share state among each other, so importing an
		// older block might complete the state of the subsequent one. In this case,
		// just skip the block (we already validated it once fully (and crashed), since
		// its header and body was already in the database).
		if err == ErrKnownBlock {
			logger := log.Debug
			if bc.chainConfig.Clique == nil {
				logger = log.Warn
			}
			logger("Inserted known block", "number", block.Number(), "hash", block.Hash(),
				"uncles", len(block.Uncles()), "txs", len(block.Transactions()), "gas", block.GasUsed(),
				"root", block.Root())

			// Special case. Commit the empty receipt slice if we meet the known
			// block in the middle. It can only happen in the clique chain. Whenever
			// we insert blocks via `insertSideChain`, we only commit `td`, `header`
			// and `body` if it's non-existent. Since we don't have receipts without
			// reexecution, so nothing to commit. But if the sidechain will be adpoted
			// as the canonical chain eventually, it needs to be reexecuted for missing
			// state, but if it's this special case here(skip reexecution) we will lose
			// the empty receipt entry.
			if len(block.Transactions()) == 0 {
				rawdb.WriteReceipts(bc.db, block.Hash(), block.NumberU64(), nil)
			} else {
				log.Error("Please file an issue, skip known block execution without receipt",
					"hash", block.Hash(), "number", block.NumberU64())
			}
			if err := bc.writeKnownBlock(block); err != nil {
				return it.index, err
			}
			stats.processed++

			// We can assume that logs are empty here, since the only way for consecutive
			// Clique blocks to have the same state is if there are no transactions.
			lastCanon = block
			continue
		}
		// Retrieve the parent block and it's state to execute on top
		start := time.Now()

		parent := it.previous()
		if parent == nil {
			parent = bc.GetHeader(block.ParentHash(), block.NumberU64()-1)
		}
		statedb, err := state.New(parent.Root, bc.stateCache, bc.snaps)
		if err != nil {
			return it.index, err
		}
		bc.updateHighestVerifiedHeader(block.Header())

		// Enable prefetching to pull in trie node paths while processing transactions
		statedb.StartPrefetcher("chain")
		var followupInterrupt uint32
		// For diff sync, it may fallback to full sync, so we still do prefetch
		if len(block.Transactions()) >= prefetchTxNumber {
			throwaway := statedb.Copy()
			go func(start time.Time, followup *types.Block, throwaway *state.StateDB, interrupt *uint32) {
				bc.prefetcher.Prefetch(followup, throwaway, bc.vmConfig, &followupInterrupt)
			}(time.Now(), block, throwaway, &followupInterrupt)
		}
		//Process block using the parent state as reference point
		substart := time.Now()
		if bc.pipeCommit {
			statedb.EnablePipeCommit()
		}
		statedb.SetExpectedStateRoot(block.Root())
		statedb, receipts, logs, usedGas, err := bc.processor.Process(block, statedb, bc.vmConfig)
		atomic.StoreUint32(&followupInterrupt, 1)
		perf.RecordMPMetrics(perf.MpImportingProcess, substart)

		activeState = statedb
		if err != nil {
			bc.reportBlock(block, receipts, err)
			return it.index, err
		}
		// Update the metrics touched during block processing
		accountReadTimer.Update(statedb.AccountReads)                 // Account reads are complete, we can mark them
		storageReadTimer.Update(statedb.StorageReads)                 // Storage reads are complete, we can mark them
		accountUpdateTimer.Update(statedb.AccountUpdates)             // Account updates are complete, we can mark them
		storageUpdateTimer.Update(statedb.StorageUpdates)             // Storage updates are complete, we can mark them
		snapshotAccountReadTimer.Update(statedb.SnapshotAccountReads) // Account reads are complete, we can mark them
		snapshotStorageReadTimer.Update(statedb.SnapshotStorageReads) // Storage reads are complete, we can mark them

		blockExecutionTimer.Update(time.Since(substart))

		// Validate the state using the default validator
		if !statedb.IsLightProcessed() {
<<<<<<< HEAD
			substart = time.Now()
			err := bc.validator.ValidateState(block, statedb, receipts, usedGas, bc.pipeCommit)
			perf.RecordMPMetrics(perf.MpImportingVerifyState, substart)

			if err != nil {
=======
			if err := bc.validator.ValidateState(block, statedb, receipts, usedGas, statedb.IsPipeCommit()); err != nil {
>>>>>>> d31910c5
				log.Error("validate state failed", "error", err)
				bc.reportBlock(block, receipts, err)
				return it.index, err
			}
		}
		bc.cacheReceipts(block.Hash(), receipts)
		bc.cacheBlock(block.Hash(), block)
		proctime := time.Since(start)

		// Update the metrics touched during block validation
		accountHashTimer.Update(statedb.AccountHashes) // Account hashes are complete, we can mark them
		storageHashTimer.Update(statedb.StorageHashes) // Storage hashes are complete, we can mark them

		blockValidationTimer.Update(time.Since(substart))

		// Write the block to the chain and get the status.
		substart = time.Now()
		status, err := bc.writeBlockWithState(block, receipts, logs, statedb, false)
		perf.RecordMPMetrics(perf.MpImportingCommit, substart)
		if err != nil {
			return it.index, err
		}

		// Update the metrics touched during block commit
		accountCommitTimer.Update(statedb.AccountCommits)   // Account commits are complete, we can mark them
		storageCommitTimer.Update(statedb.StorageCommits)   // Storage commits are complete, we can mark them
		snapshotCommitTimer.Update(statedb.SnapshotCommits) // Snapshot commits are complete, we can mark them

		blockWriteTimer.Update(time.Since(substart))
		blockInsertTimer.UpdateSince(start)

		switch status {
		case CanonStatTy:
			log.Debug("Inserted new block", "number", block.Number(), "hash", block.Hash(),
				"uncles", len(block.Uncles()), "txs", len(block.Transactions()), "gas", block.GasUsed(),
				"elapsed", common.PrettyDuration(time.Since(start)),
				"root", block.Root())

			lastCanon = block

			// Only count canonical blocks for GC processing time
			bc.gcproc += proctime

		case SideStatTy:
			log.Debug("Inserted forked block", "number", block.Number(), "hash", block.Hash(),
				"diff", block.Difficulty(), "elapsed", common.PrettyDuration(time.Since(start)),
				"txs", len(block.Transactions()), "gas", block.GasUsed(), "uncles", len(block.Uncles()),
				"root", block.Root())

		default:
			// This in theory is impossible, but lets be nice to our future selves and leave
			// a log, instead of trying to track down blocks imports that don't emit logs.
			log.Warn("Inserted block with unknown status", "number", block.Number(), "hash", block.Hash(),
				"diff", block.Difficulty(), "elapsed", common.PrettyDuration(time.Since(start)),
				"txs", len(block.Transactions()), "gas", block.GasUsed(), "uncles", len(block.Uncles()),
				"root", block.Root())
		}
		stats.processed++
		stats.usedGas += usedGas

		dirty, _ := bc.stateCache.TrieDB().Size()
		stats.report(chain, it.index, dirty)
	}
	// Any blocks remaining here? The only ones we care about are the future ones
	if block != nil && errors.Is(err, consensus.ErrFutureBlock) {
		if err := bc.addFutureBlock(block); err != nil {
			return it.index, err
		}
		block, err = it.next()

		for ; block != nil && errors.Is(err, consensus.ErrUnknownAncestor); block, err = it.next() {
			if err := bc.addFutureBlock(block); err != nil {
				return it.index, err
			}
			stats.queued++
		}
	}
	stats.ignored += it.remaining()

	return it.index, err
}

func (bc *BlockChain) updateHighestVerifiedHeader(header *types.Header) {
	if header == nil || header.Number == nil {
		return
	}
	currentHeader := bc.highestVerifiedHeader.Load().(*types.Header)
	if currentHeader == nil {
		bc.highestVerifiedHeader.Store(types.CopyHeader(header))
		return
	}

	newParentTD := bc.GetTdByHash(header.ParentHash)
	if newParentTD == nil {
		newParentTD = big.NewInt(0)
	}
	oldParentTD := bc.GetTdByHash(currentHeader.ParentHash)
	if oldParentTD == nil {
		oldParentTD = big.NewInt(0)
	}
	newTD := big.NewInt(0).Add(newParentTD, header.Difficulty)
	oldTD := big.NewInt(0).Add(oldParentTD, currentHeader.Difficulty)

	if newTD.Cmp(oldTD) > 0 {
		bc.highestVerifiedHeader.Store(types.CopyHeader(header))
		return
	}
}

func (bc *BlockChain) GetHighestVerifiedHeader() *types.Header {
	return bc.highestVerifiedHeader.Load().(*types.Header)
}

// insertSideChain is called when an import batch hits upon a pruned ancestor
// error, which happens when a sidechain with a sufficiently old fork-block is
// found.
//
// The method writes all (header-and-body-valid) blocks to disk, then tries to
// switch over to the new chain if the TD exceeded the current chain.
func (bc *BlockChain) insertSideChain(block *types.Block, it *insertIterator) (int, error) {
	var (
		externTd *big.Int
		current  = bc.CurrentBlock()
	)
	// The first sidechain block error is already verified to be ErrPrunedAncestor.
	// Since we don't import them here, we expect ErrUnknownAncestor for the remaining
	// ones. Any other errors means that the block is invalid, and should not be written
	// to disk.
	err := consensus.ErrPrunedAncestor
	for ; block != nil && errors.Is(err, consensus.ErrPrunedAncestor); block, err = it.next() {
		// Check the canonical state root for that number
		if number := block.NumberU64(); current.NumberU64() >= number {
			canonical := bc.GetBlockByNumber(number)
			if canonical != nil && canonical.Hash() == block.Hash() {
				// Not a sidechain block, this is a re-import of a canon block which has it's state pruned

				// Collect the TD of the block. Since we know it's a canon one,
				// we can get it directly, and not (like further below) use
				// the parent and then add the block on top
				externTd = bc.GetTd(block.Hash(), block.NumberU64())
				continue
			}
			if canonical != nil && canonical.Root() == block.Root() {
				// This is most likely a shadow-state attack. When a fork is imported into the
				// database, and it eventually reaches a block height which is not pruned, we
				// just found that the state already exist! This means that the sidechain block
				// refers to a state which already exists in our canon chain.
				//
				// If left unchecked, we would now proceed importing the blocks, without actually
				// having verified the state of the previous blocks.
				log.Warn("Sidechain ghost-state attack detected", "number", block.NumberU64(), "sideroot", block.Root(), "canonroot", canonical.Root())

				// If someone legitimately side-mines blocks, they would still be imported as usual. However,
				// we cannot risk writing unverified blocks to disk when they obviously target the pruning
				// mechanism.
				return it.index, errors.New("sidechain ghost-state attack")
			}
		}
		if externTd == nil {
			externTd = bc.GetTd(block.ParentHash(), block.NumberU64()-1)
		}
		externTd = new(big.Int).Add(externTd, block.Difficulty())

		if !bc.HasBlock(block.Hash(), block.NumberU64()) {
			start := time.Now()
			if err := bc.writeBlockWithoutState(block, externTd); err != nil {
				return it.index, err
			}
			log.Debug("Injected sidechain block", "number", block.Number(), "hash", block.Hash(),
				"diff", block.Difficulty(), "elapsed", common.PrettyDuration(time.Since(start)),
				"txs", len(block.Transactions()), "gas", block.GasUsed(), "uncles", len(block.Uncles()),
				"root", block.Root())
		}
	}
	// At this point, we've written all sidechain blocks to database. Loop ended
	// either on some other error or all were processed. If there was some other
	// error, we can ignore the rest of those blocks.
	//
	// If the externTd was larger than our local TD, we now need to reimport the previous
	// blocks to regenerate the required state
	localTd := bc.GetTd(current.Hash(), current.NumberU64())
	if localTd.Cmp(externTd) > 0 {
		log.Info("Sidechain written to disk", "start", it.first().NumberU64(), "end", it.previous().Number, "sidetd", externTd, "localtd", localTd)
		return it.index, err
	}
	// Gather all the sidechain hashes (full blocks may be memory heavy)
	var (
		hashes  []common.Hash
		numbers []uint64
	)
	parent := it.previous()
	for parent != nil && !bc.HasState(parent.Root) {
		hashes = append(hashes, parent.Hash())
		numbers = append(numbers, parent.Number.Uint64())

		parent = bc.GetHeader(parent.ParentHash, parent.Number.Uint64()-1)
	}
	if parent == nil {
		return it.index, errors.New("missing parent")
	}
	// Import all the pruned blocks to make the state available
	var (
		blocks []*types.Block
		memory common.StorageSize
	)
	for i := len(hashes) - 1; i >= 0; i-- {
		// Append the next block to our batch
		block := bc.GetBlock(hashes[i], numbers[i])

		blocks = append(blocks, block)
		memory += block.Size()

		// If memory use grew too large, import and continue. Sadly we need to discard
		// all raised events and logs from notifications since we're too heavy on the
		// memory here.
		if len(blocks) >= 2048 || memory > 64*1024*1024 {
			log.Info("Importing heavy sidechain segment", "blocks", len(blocks), "start", blocks[0].NumberU64(), "end", block.NumberU64())
			if _, err := bc.insertChain(blocks, false); err != nil {
				return 0, err
			}
			blocks, memory = blocks[:0], 0

			// If the chain is terminating, stop processing blocks
			if bc.insertStopped() {
				log.Debug("Abort during blocks processing")
				return 0, nil
			}
		}
	}
	if len(blocks) > 0 {
		log.Info("Importing sidechain segment", "start", blocks[0].NumberU64(), "end", blocks[len(blocks)-1].NumberU64())
		return bc.insertChain(blocks, false)
	}
	return 0, nil
}

// reorg takes two blocks, an old chain and a new chain and will reconstruct the
// blocks and inserts them to be part of the new canonical chain and accumulates
// potential missing transactions and post an event about them.
func (bc *BlockChain) reorg(oldBlock, newBlock *types.Block) error {
	var (
		newChain    types.Blocks
		oldChain    types.Blocks
		commonBlock *types.Block

		deletedTxs types.Transactions
		addedTxs   types.Transactions

		deletedLogs [][]*types.Log
		rebirthLogs [][]*types.Log

		// collectLogs collects the logs that were generated or removed during
		// the processing of the block that corresponds with the given hash.
		// These logs are later announced as deleted or reborn
		collectLogs = func(hash common.Hash, removed bool) {
			number := bc.hc.GetBlockNumber(hash)
			if number == nil {
				return
			}
			receipts := rawdb.ReadReceipts(bc.db, hash, *number, bc.chainConfig)

			var logs []*types.Log
			for _, receipt := range receipts {
				for _, log := range receipt.Logs {
					l := *log
					if removed {
						l.Removed = true
					}
					logs = append(logs, &l)
				}
			}
			if len(logs) > 0 {
				if removed {
					deletedLogs = append(deletedLogs, logs)
				} else {
					rebirthLogs = append(rebirthLogs, logs)
				}
			}
		}
		// mergeLogs returns a merged log slice with specified sort order.
		mergeLogs = func(logs [][]*types.Log, reverse bool) []*types.Log {
			var ret []*types.Log
			if reverse {
				for i := len(logs) - 1; i >= 0; i-- {
					ret = append(ret, logs[i]...)
				}
			} else {
				for i := 0; i < len(logs); i++ {
					ret = append(ret, logs[i]...)
				}
			}
			return ret
		}
	)
	// Reduce the longer chain to the same number as the shorter one
	if oldBlock.NumberU64() > newBlock.NumberU64() {
		// Old chain is longer, gather all transactions and logs as deleted ones
		for ; oldBlock != nil && oldBlock.NumberU64() != newBlock.NumberU64(); oldBlock = bc.GetBlock(oldBlock.ParentHash(), oldBlock.NumberU64()-1) {
			oldChain = append(oldChain, oldBlock)
			deletedTxs = append(deletedTxs, oldBlock.Transactions()...)
			collectLogs(oldBlock.Hash(), true)
		}
	} else {
		// New chain is longer, stash all blocks away for subsequent insertion
		for ; newBlock != nil && newBlock.NumberU64() != oldBlock.NumberU64(); newBlock = bc.GetBlock(newBlock.ParentHash(), newBlock.NumberU64()-1) {
			newChain = append(newChain, newBlock)
		}
	}
	if oldBlock == nil {
		return fmt.Errorf("invalid old chain")
	}
	if newBlock == nil {
		return fmt.Errorf("invalid new chain")
	}
	// Both sides of the reorg are at the same number, reduce both until the common
	// ancestor is found
	for {
		// If the common ancestor was found, bail out
		if oldBlock.Hash() == newBlock.Hash() {
			commonBlock = oldBlock
			break
		}
		// Remove an old block as well as stash away a new block
		oldChain = append(oldChain, oldBlock)
		deletedTxs = append(deletedTxs, oldBlock.Transactions()...)
		collectLogs(oldBlock.Hash(), true)

		newChain = append(newChain, newBlock)

		// Step back with both chains
		oldBlock = bc.GetBlock(oldBlock.ParentHash(), oldBlock.NumberU64()-1)
		if oldBlock == nil {
			return fmt.Errorf("invalid old chain")
		}
		newBlock = bc.GetBlock(newBlock.ParentHash(), newBlock.NumberU64()-1)
		if newBlock == nil {
			return fmt.Errorf("invalid new chain")
		}
	}
	// Ensure the user sees large reorgs
	if len(oldChain) > 0 && len(newChain) > 0 {
		logFn := log.Info
		msg := "Chain reorg detected"
		if len(oldChain) > 63 {
			msg = "Large chain reorg detected"
			logFn = log.Warn
		}
		logFn(msg, "number", commonBlock.Number(), "hash", commonBlock.Hash(),
			"drop", len(oldChain), "dropfrom", oldChain[0].Hash(), "add", len(newChain), "addfrom", newChain[0].Hash())
		blockReorgAddMeter.Mark(int64(len(newChain)))
		blockReorgDropMeter.Mark(int64(len(oldChain)))
		blockReorgMeter.Mark(1)
	} else {
		log.Error("Impossible reorg, please file an issue", "oldnum", oldBlock.Number(), "oldhash", oldBlock.Hash(), "newnum", newBlock.Number(), "newhash", newBlock.Hash())
	}
	// Insert the new chain(except the head block(reverse order)),
	// taking care of the proper incremental order.
	for i := len(newChain) - 1; i >= 1; i-- {
		// Insert the block in the canonical way, re-writing history
		bc.writeHeadBlock(newChain[i])

		// Collect reborn logs due to chain reorg
		collectLogs(newChain[i].Hash(), false)

		// Collect the new added transactions.
		addedTxs = append(addedTxs, newChain[i].Transactions()...)
	}
	// Delete useless indexes right now which includes the non-canonical
	// transaction indexes, canonical chain indexes which above the head.
	indexesBatch := bc.db.NewBatch()
	for _, tx := range types.TxDifference(deletedTxs, addedTxs) {
		rawdb.DeleteTxLookupEntry(indexesBatch, tx.Hash())
	}
	// Delete any canonical number assignments above the new head
	number := bc.CurrentBlock().NumberU64()
	for i := number + 1; ; i++ {
		hash := rawdb.ReadCanonicalHash(bc.db, i)
		if hash == (common.Hash{}) {
			break
		}
		rawdb.DeleteCanonicalHash(indexesBatch, i)
	}
	if err := indexesBatch.Write(); err != nil {
		log.Crit("Failed to delete useless indexes", "err", err)
	}
	// If any logs need to be fired, do it now. In theory we could avoid creating
	// this goroutine if there are no events to fire, but realistcally that only
	// ever happens if we're reorging empty blocks, which will only happen on idle
	// networks where performance is not an issue either way.
	if len(deletedLogs) > 0 {
		bc.rmLogsFeed.Send(RemovedLogsEvent{mergeLogs(deletedLogs, true)})
	}
	if len(rebirthLogs) > 0 {
		bc.logsFeed.Send(mergeLogs(rebirthLogs, false))
	}
	if len(oldChain) > 0 {
		for i := len(oldChain) - 1; i >= 0; i-- {
			bc.chainSideFeed.Send(ChainSideEvent{Block: oldChain[i]})
		}
	}
	return nil
}

func (bc *BlockChain) update() {
	futureTimer := time.NewTicker(5 * time.Second)
	defer futureTimer.Stop()
	for {
		select {
		case <-futureTimer.C:
			bc.procFutureBlocks()
		case <-bc.quit:
			return
		}
	}
}

func (bc *BlockChain) rewindInvalidHeaderBlockLoop() {
	recheck := time.NewTicker(rewindBadBlockInterval)
	defer recheck.Stop()
	for {
		select {
		case <-recheck.C:
			bc.tryRewindBadBlocks()
		case <-bc.quit:
			return
		}
	}
}

func (bc *BlockChain) trustedDiffLayerLoop() {
	recheck := time.NewTicker(diffLayerFreezerRecheckInterval)
	bc.wg.Add(1)
	defer func() {
		bc.wg.Done()
		recheck.Stop()
	}()
	for {
		select {
		case diff := <-bc.diffQueueBuffer:
			bc.diffQueue.Push(diff, -(int64(diff.Number)))
		case <-bc.quit:
			// Persist all diffLayers when shutdown, it will introduce redundant storage, but it is acceptable.
			// If the client been ungracefully shutdown, it will missing all cached diff layers, it is acceptable as well.
			var batch ethdb.Batch
			for !bc.diffQueue.Empty() {
				diff, _ := bc.diffQueue.Pop()
				diffLayer := diff.(*types.DiffLayer)
				if batch == nil {
					batch = bc.db.DiffStore().NewBatch()
				}
				rawdb.WriteDiffLayer(batch, diffLayer.BlockHash, diffLayer)
				if batch.ValueSize() > ethdb.IdealBatchSize {
					if err := batch.Write(); err != nil {
						log.Error("Failed to write diff layer", "err", err)
						return
					}
					batch.Reset()
				}
			}
			if batch != nil {
				// flush data
				if err := batch.Write(); err != nil {
					log.Error("Failed to write diff layer", "err", err)
					return
				}
				batch.Reset()
			}
			return
		case <-recheck.C:
			currentHeight := bc.CurrentBlock().NumberU64()
			var batch ethdb.Batch
			for !bc.diffQueue.Empty() {
				diff, prio := bc.diffQueue.Pop()
				diffLayer := diff.(*types.DiffLayer)

				// if the block not old enough
				if int64(currentHeight)+prio < int64(bc.triesInMemory) {
					bc.diffQueue.Push(diffLayer, prio)
					break
				}
				canonicalHash := bc.GetCanonicalHash(uint64(-prio))
				// on the canonical chain
				if canonicalHash == diffLayer.BlockHash {
					if batch == nil {
						batch = bc.db.DiffStore().NewBatch()
					}
					rawdb.WriteDiffLayer(batch, diffLayer.BlockHash, diffLayer)
					staleHash := bc.GetCanonicalHash(uint64(-prio) - bc.diffLayerFreezerBlockLimit)
					rawdb.DeleteDiffLayer(batch, staleHash)
				}
				if batch != nil && batch.ValueSize() > ethdb.IdealBatchSize {
					if err := batch.Write(); err != nil {
						panic(fmt.Sprintf("Failed to write diff layer, error %v", err))
					}
					batch.Reset()
				}
			}
			if batch != nil {
				if err := batch.Write(); err != nil {
					panic(fmt.Sprintf("Failed to write diff layer, error %v", err))
				}
				batch.Reset()
			}
		}
	}
}

func (bc *BlockChain) GetUnTrustedDiffLayer(blockHash common.Hash, pid string) *types.DiffLayer {
	bc.diffMux.RLock()
	defer bc.diffMux.RUnlock()
	if diffs, exist := bc.blockHashToDiffLayers[blockHash]; exist && len(diffs) != 0 {
		if len(diffs) == 1 {
			// return the only one diff layer
			for _, diff := range diffs {
				return diff
			}
		}
		// pick the one from exact same peer if we know where the block comes from
		if pid != "" {
			if diffHashes, exist := bc.diffPeersToDiffHashes[pid]; exist {
				for diff := range diffs {
					if _, overlap := diffHashes[diff]; overlap {
						return bc.blockHashToDiffLayers[blockHash][diff]
					}
				}
			}
		}
		// Do not find overlap, do random pick
		for _, diff := range diffs {
			return diff
		}
	}
	return nil
}

func (bc *BlockChain) removeDiffLayers(diffHash common.Hash) {
	bc.diffMux.Lock()
	defer bc.diffMux.Unlock()

	// Untrusted peers
	pids := bc.diffHashToPeers[diffHash]
	invalidDiffHashes := make(map[common.Hash]struct{})
	for pid := range pids {
		invaliDiffHashesPeer := bc.diffPeersToDiffHashes[pid]
		for invaliDiffHash := range invaliDiffHashesPeer {
			invalidDiffHashes[invaliDiffHash] = struct{}{}
		}
		delete(bc.diffPeersToDiffHashes, pid)
	}
	for invalidDiffHash := range invalidDiffHashes {
		delete(bc.diffHashToPeers, invalidDiffHash)
		affectedBlockHash := bc.diffHashToBlockHash[invalidDiffHash]
		if diffs, exist := bc.blockHashToDiffLayers[affectedBlockHash]; exist {
			delete(diffs, invalidDiffHash)
			if len(diffs) == 0 {
				delete(bc.blockHashToDiffLayers, affectedBlockHash)
			}
		}
		delete(bc.diffHashToBlockHash, invalidDiffHash)
	}
}

func (bc *BlockChain) untrustedDiffLayerPruneLoop() {
	recheck := time.NewTicker(diffLayerPruneRecheckInterval)
	bc.wg.Add(1)
	defer func() {
		bc.wg.Done()
		recheck.Stop()
	}()
	for {
		select {
		case <-bc.quit:
			return
		case <-recheck.C:
			bc.pruneDiffLayer()
		}
	}
}

func (bc *BlockChain) pruneDiffLayer() {
	currentHeight := bc.CurrentBlock().NumberU64()
	bc.diffMux.Lock()
	defer bc.diffMux.Unlock()
	sortNumbers := make([]uint64, 0, len(bc.diffNumToBlockHashes))
	for number := range bc.diffNumToBlockHashes {
		sortNumbers = append(sortNumbers, number)
	}
	sort.Slice(sortNumbers, func(i, j int) bool {
		return sortNumbers[i] <= sortNumbers[j]
	})
	staleBlockHashes := make(map[common.Hash]struct{})
	for _, number := range sortNumbers {
		if number >= currentHeight-maxDiffForkDist {
			break
		}
		affectedHashes := bc.diffNumToBlockHashes[number]
		if affectedHashes != nil {
			for affectedHash := range affectedHashes {
				staleBlockHashes[affectedHash] = struct{}{}
			}
			delete(bc.diffNumToBlockHashes, number)
		}
	}
	staleDiffHashes := make(map[common.Hash]struct{})
	for blockHash := range staleBlockHashes {
		if diffHashes, exist := bc.blockHashToDiffLayers[blockHash]; exist {
			for diffHash := range diffHashes {
				staleDiffHashes[diffHash] = struct{}{}
				delete(bc.diffHashToBlockHash, diffHash)
				delete(bc.diffHashToPeers, diffHash)
			}
		}
		delete(bc.blockHashToDiffLayers, blockHash)
	}
	for diffHash := range staleDiffHashes {
		for p, diffHashes := range bc.diffPeersToDiffHashes {
			delete(diffHashes, diffHash)
			if len(diffHashes) == 0 {
				delete(bc.diffPeersToDiffHashes, p)
			}
		}
	}
}

// Process received diff layers
func (bc *BlockChain) HandleDiffLayer(diffLayer *types.DiffLayer, pid string, fulfilled bool) error {
	// Basic check
	currentHeight := bc.CurrentBlock().NumberU64()
	if diffLayer.Number > currentHeight && diffLayer.Number-currentHeight > maxDiffQueueDist {
		log.Debug("diff layers too new from current", "pid", pid)
		return nil
	}
	if diffLayer.Number < currentHeight && currentHeight-diffLayer.Number > maxDiffForkDist {
		log.Debug("diff layers too old from current", "pid", pid)
		return nil
	}

	bc.diffMux.Lock()
	defer bc.diffMux.Unlock()
	if blockHash, exist := bc.diffHashToBlockHash[diffLayer.DiffHash]; exist && blockHash == diffLayer.BlockHash {
		return nil
	}

	if !fulfilled && len(bc.diffPeersToDiffHashes[pid]) > maxDiffLimitForBroadcast {
		log.Debug("too many accumulated diffLayers", "pid", pid)
		return nil
	}

	if len(bc.diffPeersToDiffHashes[pid]) > maxDiffLimit {
		log.Debug("too many accumulated diffLayers", "pid", pid)
		return nil
	}
	if _, exist := bc.diffPeersToDiffHashes[pid]; exist {
		if _, alreadyHas := bc.diffPeersToDiffHashes[pid][diffLayer.DiffHash]; alreadyHas {
			return nil
		}
	} else {
		bc.diffPeersToDiffHashes[pid] = make(map[common.Hash]struct{})
	}
	bc.diffPeersToDiffHashes[pid][diffLayer.DiffHash] = struct{}{}
	if _, exist := bc.diffNumToBlockHashes[diffLayer.Number]; !exist {
		bc.diffNumToBlockHashes[diffLayer.Number] = make(map[common.Hash]struct{})
	}
	bc.diffNumToBlockHashes[diffLayer.Number][diffLayer.BlockHash] = struct{}{}

	if _, exist := bc.diffHashToPeers[diffLayer.DiffHash]; !exist {
		bc.diffHashToPeers[diffLayer.DiffHash] = make(map[string]struct{})
	}
	bc.diffHashToPeers[diffLayer.DiffHash][pid] = struct{}{}

	if _, exist := bc.blockHashToDiffLayers[diffLayer.BlockHash]; !exist {
		bc.blockHashToDiffLayers[diffLayer.BlockHash] = make(map[common.Hash]*types.DiffLayer)
	}
	bc.blockHashToDiffLayers[diffLayer.BlockHash][diffLayer.DiffHash] = diffLayer
	bc.diffHashToBlockHash[diffLayer.DiffHash] = diffLayer.BlockHash

	return nil
}

// maintainTxIndex is responsible for the construction and deletion of the
// transaction index.
//
// User can use flag `txlookuplimit` to specify a "recentness" block, below
// which ancient tx indices get deleted. If `txlookuplimit` is 0, it means
// all tx indices will be reserved.
//
// The user can adjust the txlookuplimit value for each launch after fast
// sync, Geth will automatically construct the missing indices and delete
// the extra indices.
func (bc *BlockChain) maintainTxIndex(ancients uint64) {
	defer bc.wg.Done()

	// Before starting the actual maintenance, we need to handle a special case,
	// where user might init Geth with an external ancient database. If so, we
	// need to reindex all necessary transactions before starting to process any
	// pruning requests.
	if ancients > 0 {
		var from = uint64(0)
		if bc.txLookupLimit != 0 && ancients > bc.txLookupLimit {
			from = ancients - bc.txLookupLimit
		}
		rawdb.IndexTransactions(bc.db, from, ancients, bc.quit)
	}
	// indexBlocks reindexes or unindexes transactions depending on user configuration
	indexBlocks := func(tail *uint64, head uint64, done chan struct{}) {
		defer func() { done <- struct{}{} }()

		// If the user just upgraded Geth to a new version which supports transaction
		// index pruning, write the new tail and remove anything older.
		if tail == nil {
			if bc.txLookupLimit == 0 || head < bc.txLookupLimit {
				// Nothing to delete, write the tail and return
				rawdb.WriteTxIndexTail(bc.db, 0)
			} else {
				// Prune all stale tx indices and record the tx index tail
				rawdb.UnindexTransactions(bc.db, 0, head-bc.txLookupLimit+1, bc.quit)
			}
			return
		}
		// If a previous indexing existed, make sure that we fill in any missing entries
		if bc.txLookupLimit == 0 || head < bc.txLookupLimit {
			if *tail > 0 {
				rawdb.IndexTransactions(bc.db, 0, *tail, bc.quit)
			}
			return
		}
		// Update the transaction index to the new chain state
		if head-bc.txLookupLimit+1 < *tail {
			// Reindex a part of missing indices and rewind index tail to HEAD-limit
			rawdb.IndexTransactions(bc.db, head-bc.txLookupLimit+1, *tail, bc.quit)
		} else {
			// Unindex a part of stale indices and forward index tail to HEAD-limit
			rawdb.UnindexTransactions(bc.db, *tail, head-bc.txLookupLimit+1, bc.quit)
		}
	}
	// Any reindexing done, start listening to chain events and moving the index window
	var (
		done   chan struct{}                  // Non-nil if background unindexing or reindexing routine is active.
		headCh = make(chan ChainHeadEvent, 1) // Buffered to avoid locking up the event feed
	)
	sub := bc.SubscribeChainHeadEvent(headCh)
	if sub == nil {
		return
	}
	defer sub.Unsubscribe()

	for {
		select {
		case head := <-headCh:
			if done == nil {
				done = make(chan struct{})
				go indexBlocks(rawdb.ReadTxIndexTail(bc.db), head.Block.NumberU64(), done)
			}
		case <-done:
			done = nil
		case <-bc.quit:
			if done != nil {
				log.Info("Waiting background transaction indexer to exit")
				<-done
			}
			return
		}
	}
}

func (bc *BlockChain) isCachedBadBlock(block *types.Block) bool {
	if timeAt, exist := bc.badBlockCache.Get(block.Hash()); exist {
		putAt := timeAt.(time.Time)
		if time.Since(putAt) >= badBlockCacheExpire {
			bc.badBlockCache.Remove(block.Hash())
			return false
		}
		return true
	}
	return false
}

// reportBlock logs a bad block error.
func (bc *BlockChain) reportBlock(block *types.Block, receipts types.Receipts, err error) {
	//record bad block count
	perf.RecordMPMetrics(perf.MpBadBlock, time.Now())

	rawdb.WriteBadBlock(bc.db, block)

	var receiptString string
	for i, receipt := range receipts {
		receiptString += fmt.Sprintf("\t %d: cumulative: %v gas: %v contract: %v status: %v tx: %v logs: %v bloom: %x state: %x\n",
			i, receipt.CumulativeGasUsed, receipt.GasUsed, receipt.ContractAddress.Hex(),
			receipt.Status, receipt.TxHash.Hex(), receipt.Logs, receipt.Bloom, receipt.PostState)
	}
	log.Error(fmt.Sprintf(`
########## BAD BLOCK #########
Chain config: %v

Number: %v
Hash: 0x%x
%v

Error: %v
##############################
`, bc.chainConfig, block.Number(), block.Hash(), receiptString, err))
}

// InsertHeaderChain attempts to insert the given header chain in to the local
// chain, possibly creating a reorg. If an error is returned, it will return the
// index number of the failing header as well an error describing what went wrong.
//
// The verify parameter can be used to fine tune whether nonce verification
// should be done or not. The reason behind the optional check is because some
// of the header retrieval mechanisms already need to verify nonces, as well as
// because nonces can be verified sparsely, not needing to check each.
func (bc *BlockChain) InsertHeaderChain(chain []*types.Header, checkFreq int) (int, error) {
	start := time.Now()
	if i, err := bc.hc.ValidateHeaderChain(chain, checkFreq); err != nil {
		return i, err
	}

	// Make sure only one thread manipulates the chain at once
	bc.chainmu.Lock()
	defer bc.chainmu.Unlock()

	bc.wg.Add(1)
	defer bc.wg.Done()
	_, err := bc.hc.InsertHeaderChain(chain, start)
	return 0, err
}

// CurrentHeader retrieves the current head header of the canonical chain. The
// header is retrieved from the HeaderChain's internal cache.
func (bc *BlockChain) CurrentHeader() *types.Header {
	return bc.hc.CurrentHeader()
}

// GetTd retrieves a block's total difficulty in the canonical chain from the
// database by hash and number, caching it if found.
func (bc *BlockChain) GetTd(hash common.Hash, number uint64) *big.Int {
	return bc.hc.GetTd(hash, number)
}

// GetTdByHash retrieves a block's total difficulty in the canonical chain from the
// database by hash, caching it if found.
func (bc *BlockChain) GetTdByHash(hash common.Hash) *big.Int {
	return bc.hc.GetTdByHash(hash)
}

// GetHeader retrieves a block header from the database by hash and number,
// caching it if found.
func (bc *BlockChain) GetHeader(hash common.Hash, number uint64) *types.Header {
	return bc.hc.GetHeader(hash, number)
}

// GetHeaderByHash retrieves a block header from the database by hash, caching it if
// found.
func (bc *BlockChain) GetHeaderByHash(hash common.Hash) *types.Header {
	return bc.hc.GetHeaderByHash(hash)
}

// HasHeader checks if a block header is present in the database or not, caching
// it if present.
func (bc *BlockChain) HasHeader(hash common.Hash, number uint64) bool {
	return bc.hc.HasHeader(hash, number)
}

// GetCanonicalHash returns the canonical hash for a given block number
func (bc *BlockChain) GetCanonicalHash(number uint64) common.Hash {
	return bc.hc.GetCanonicalHash(number)
}

// GetBlockHashesFromHash retrieves a number of block hashes starting at a given
// hash, fetching towards the genesis block.
func (bc *BlockChain) GetBlockHashesFromHash(hash common.Hash, max uint64) []common.Hash {
	return bc.hc.GetBlockHashesFromHash(hash, max)
}

// GetAncestor retrieves the Nth ancestor of a given block. It assumes that either the given block or
// a close ancestor of it is canonical. maxNonCanonical points to a downwards counter limiting the
// number of blocks to be individually checked before we reach the canonical chain.
//
// Note: ancestor == 0 returns the same block, 1 returns its parent and so on.
func (bc *BlockChain) GetAncestor(hash common.Hash, number, ancestor uint64, maxNonCanonical *uint64) (common.Hash, uint64) {
	return bc.hc.GetAncestor(hash, number, ancestor, maxNonCanonical)
}

// GetHeaderByNumber retrieves a block header from the database by number,
// caching it (associated with its hash) if found.
func (bc *BlockChain) GetHeaderByNumber(number uint64) *types.Header {
	return bc.hc.GetHeaderByNumber(number)
}

// GetTransactionLookup retrieves the lookup associate with the given transaction
// hash from the cache or database.
func (bc *BlockChain) GetTransactionLookup(hash common.Hash) *rawdb.LegacyTxLookupEntry {
	// Short circuit if the txlookup already in the cache, retrieve otherwise
	if lookup, exist := bc.txLookupCache.Get(hash); exist {
		return lookup.(*rawdb.LegacyTxLookupEntry)
	}
	tx, blockHash, blockNumber, txIndex := rawdb.ReadTransaction(bc.db, hash)
	if tx == nil {
		return nil
	}
	lookup := &rawdb.LegacyTxLookupEntry{BlockHash: blockHash, BlockIndex: blockNumber, Index: txIndex}
	bc.txLookupCache.Add(hash, lookup)
	return lookup
}

func (bc *BlockChain) TriesInMemory() uint64 { return bc.triesInMemory }

// Config retrieves the chain's fork configuration.
func (bc *BlockChain) Config() *params.ChainConfig { return bc.chainConfig }

// Engine retrieves the blockchain's consensus engine.
func (bc *BlockChain) Engine() consensus.Engine { return bc.engine }

// SubscribeRemovedLogsEvent registers a subscription of RemovedLogsEvent.
func (bc *BlockChain) SubscribeRemovedLogsEvent(ch chan<- RemovedLogsEvent) event.Subscription {
	return bc.scope.Track(bc.rmLogsFeed.Subscribe(ch))
}

// SubscribeChainEvent registers a subscription of ChainEvent.
func (bc *BlockChain) SubscribeChainEvent(ch chan<- ChainEvent) event.Subscription {
	return bc.scope.Track(bc.chainFeed.Subscribe(ch))
}

// SubscribeChainHeadEvent registers a subscription of ChainHeadEvent.
func (bc *BlockChain) SubscribeChainHeadEvent(ch chan<- ChainHeadEvent) event.Subscription {
	return bc.scope.Track(bc.chainHeadFeed.Subscribe(ch))
}

// SubscribeChainSideEvent registers a subscription of ChainSideEvent.
func (bc *BlockChain) SubscribeChainSideEvent(ch chan<- ChainSideEvent) event.Subscription {
	return bc.scope.Track(bc.chainSideFeed.Subscribe(ch))
}

// SubscribeLogsEvent registers a subscription of []*types.Log.
func (bc *BlockChain) SubscribeLogsEvent(ch chan<- []*types.Log) event.Subscription {
	return bc.scope.Track(bc.logsFeed.Subscribe(ch))
}

// SubscribeBlockProcessingEvent registers a subscription of bool where true means
// block processing has started while false means it has stopped.
func (bc *BlockChain) SubscribeBlockProcessingEvent(ch chan<- bool) event.Subscription {
	return bc.scope.Track(bc.blockProcFeed.Subscribe(ch))
}

// Options
func EnableLightProcessor(bc *BlockChain) *BlockChain {
	bc.processor = NewLightStateProcessor(bc.Config(), bc, bc.engine)
	return bc
}

func EnablePipelineCommit(bc *BlockChain) *BlockChain {
	bc.pipeCommit = true
	return bc
}

func EnablePersistDiff(limit uint64) BlockChainOption {
	return func(chain *BlockChain) *BlockChain {
		chain.diffLayerFreezerBlockLimit = limit
		return chain
	}
}<|MERGE_RESOLUTION|>--- conflicted
+++ resolved
@@ -2160,15 +2160,12 @@
 
 		// Validate the state using the default validator
 		if !statedb.IsLightProcessed() {
-<<<<<<< HEAD
+
 			substart = time.Now()
-			err := bc.validator.ValidateState(block, statedb, receipts, usedGas, bc.pipeCommit)
+			err := bc.validator.ValidateState(block, statedb, receipts, usedGas, statedb.IsPipeCommit())
 			perf.RecordMPMetrics(perf.MpImportingVerifyState, substart)
 
 			if err != nil {
-=======
-			if err := bc.validator.ValidateState(block, statedb, receipts, usedGas, statedb.IsPipeCommit()); err != nil {
->>>>>>> d31910c5
 				log.Error("validate state failed", "error", err)
 				bc.reportBlock(block, receipts, err)
 				return it.index, err
