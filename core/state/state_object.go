// Copyright 2014 The go-ethereum Authors
// This file is part of the go-ethereum library.
//
// The go-ethereum library is free software: you can redistribute it and/or modify
// it under the terms of the GNU Lesser General Public License as published by
// the Free Software Foundation, either version 3 of the License, or
// (at your option) any later version.
//
// The go-ethereum library is distributed in the hope that it will be useful,
// but WITHOUT ANY WARRANTY; without even the implied warranty of
// MERCHANTABILITY or FITNESS FOR A PARTICULAR PURPOSE. See the
// GNU Lesser General Public License for more details.
//
// You should have received a copy of the GNU Lesser General Public License
// along with the go-ethereum library. If not, see <http://www.gnu.org/licenses/>.

package state

import (
	"bytes"
	"fmt"
	"io"
	"math/big"
	"time"

	"github.com/ethereum/go-ethereum/cachemetrics"

	"github.com/ethereum/go-ethereum/common"
	"github.com/ethereum/go-ethereum/crypto"
	"github.com/ethereum/go-ethereum/metrics"
	"github.com/ethereum/go-ethereum/rlp"
)

var (
	emptyCodeHash         = crypto.Keccak256(nil)
	syncPreloadCost       = metrics.NewRegisteredTimer("state/preload/sync/delay", nil)
	minerPreloadCost      = metrics.NewRegisteredTimer("state/preload/miner/delay", nil)
	syncPreloadCounter    = metrics.NewRegisteredCounter("state/preload/sync/counter", nil)
	minerPreloadCounter   = metrics.NewRegisteredCounter("state/preload/miner/counter", nil)
	syncSignatureCounter  = metrics.NewRegisteredCounter("state/sign/sync/counter", nil)
	minerSignatureCounter = metrics.NewRegisteredCounter("state/sign/miner/counter", nil)

	syncOverheadCost     = metrics.NewRegisteredTimer("state/overhead/sync/delay", nil)
	minerOverheadCost    = metrics.NewRegisteredTimer("state/overhead/miner/delay", nil)
	syncOverheadCounter  = metrics.NewRegisteredCounter("state/overhead/sync/counter", nil)
	minerOverheadCounter = metrics.NewRegisteredCounter("state/overhead/miner/counter", nil)
)

type Code []byte

func (c Code) String() string {
	return string(c) //strings.Join(Disassemble(c), " ")
}

type Storage map[common.Hash]common.Hash

func (s Storage) String() (str string) {
	for key, value := range s {
		str += fmt.Sprintf("%X : %X\n", key, value)
	}

	return
}

func (s Storage) Copy() Storage {
	cpy := make(Storage)
	for key, value := range s {
		cpy[key] = value
	}

	return cpy
}

// StateObject represents an Ethereum account which is being modified.
//
// The usage pattern is as follows:
// First you need to obtain a state object.
// Account values can be accessed and modified through the object.
// Finally, call CommitTrie to write the modified storage trie into a database.
type StateObject struct {
	address       common.Address
	addrHash      common.Hash // hash of ethereum address of the account
	data          Account
	db            *StateDB
	rootCorrected bool // To indicate whether the root has been corrected in pipecommit mode

	// DB error.
	// State objects are used by the consensus core and VM which are
	// unable to deal with database-level errors. Any error that occurs
	// during a database read is memoized here and will eventually be returned
	// by StateDB.Commit.
	dbErr error

	// Write caches.
	trie Trie // storage trie, which becomes non-nil on first access
	code Code // contract bytecode, which gets set when code is loaded

	originStorage  Storage // Storage cache of original entries to dedup rewrites, reset for every transaction
	pendingStorage Storage // Storage entries that need to be flushed to disk, at the end of an entire block
	dirtyStorage   Storage // Storage entries that have been modified in the current transaction execution
	fakeStorage    Storage // Fake storage which constructed by caller for debugging purpose.

	// Cache flags.
	// When an object is marked suicided it will be delete from the trie
	// during the "update" phase of the state transition.
	dirtyCode bool // true if the code was updated
	suicided  bool
	deleted   bool

	//encode
	encodeData []byte
}

// empty returns whether the account is considered empty.
func (s *StateObject) empty() bool {
	return s.data.Nonce == 0 && s.data.Balance.Sign() == 0 && bytes.Equal(s.data.CodeHash, emptyCodeHash)
}

// Account is the Ethereum consensus representation of accounts.
// These objects are stored in the main account trie.
type Account struct {
	Nonce    uint64
	Balance  *big.Int
	Root     common.Hash // merkle root of the storage trie
	CodeHash []byte
}

// newObject creates a state object.
func newObject(db *StateDB, address common.Address, data Account) *StateObject {
	if data.Balance == nil {
		data.Balance = new(big.Int)
	}
	if data.CodeHash == nil {
		data.CodeHash = emptyCodeHash
	}
	if data.Root == (common.Hash{}) {
		data.Root = emptyRoot
	}
	return &StateObject{
		db:             db,
		address:        address,
		addrHash:       crypto.Keccak256Hash(address[:]),
		data:           data,
		originStorage:  make(Storage),
		pendingStorage: make(Storage),
		dirtyStorage:   make(Storage),
	}
}

// EncodeRLP implements rlp.Encoder.
func (s *StateObject) EncodeRLP(w io.Writer) error {
	return rlp.Encode(w, s.data)
}

// setError remembers the first non-nil error it is called with.
func (s *StateObject) setError(err error) {
	if s.dbErr == nil {
		s.dbErr = err
	}
}

func (s *StateObject) markSuicided() {
	s.suicided = true
}

func (s *StateObject) touch() {
	s.db.journal.append(touchChange{
		account: &s.address,
	})
	if s.address == ripemd {
		// Explicitly put it in the dirty-cache, which is otherwise generated from
		// flattened journals.
		s.db.journal.dirty(s.address)
	}
}

func (s *StateObject) getTrie(db Database) Trie {
	if s.trie == nil {
		// Try fetching from prefetcher first
		// We don't prefetch empty tries
		if s.data.Root != emptyRoot && s.db.prefetcher != nil {
			// When the miner is creating the pending state, there is no
			// prefetcher
			s.trie = s.db.prefetcher.trie(s.data.Root)
		}
		if s.trie == nil {
			var err error
			s.trie, err = db.OpenStorageTrie(s.addrHash, s.data.Root)
			if err != nil {
				s.trie, _ = db.OpenStorageTrie(s.addrHash, common.Hash{})
				s.setError(fmt.Errorf("can't create storage trie: %v", err))
			}
		}
	}
	return s.trie
}

// GetState retrieves a value from the account storage trie.
func (s *StateObject) GetState(db Database, key common.Hash) common.Hash {
	hitInCache := false
	start := time.Now()

	defer func() {
		routeid := cachemetrics.Goid()
		isSyncMainProcess := cachemetrics.IsSyncMainRoutineID(routeid)
		isMinerMainProcess := cachemetrics.IsMinerMainRoutineID(routeid)
		if isSyncMainProcess && hitInCache {
			cachemetrics.RecordCacheDepth("CACHE_L1_STORAGE")
			cachemetrics.RecordCacheMetrics("CACHE_L1_STORAGE", start)
			cachemetrics.RecordTotalCosts("CACHE_L1_STORAGE", start)
		}

		if isMinerMainProcess && hitInCache {
			cachemetrics.RecordMinerCacheDepth("MINER_L1_STORAGE")
			cachemetrics.RecordMinerCacheMetrics("MINER_L1_STORAGE", start)
			cachemetrics.RecordMinerTotalCosts("MINER_L1_STORAGE", start)
		}
	}()
	// If the fake storage is set, only lookup the state here(in the debugging mode)
	if s.fakeStorage != nil {
		hitInCache = true
		return s.fakeStorage[key]
	}
	// If we have a dirty value for this state entry, return it
	value, dirty := s.dirtyStorage[key]
	if dirty {
		hitInCache = true
		return value
	}
	// Otherwise return the entry's original value
	return s.GetCommittedState(db, key, &hitInCache, true)
}

// GetCommittedState retrieves a value from the committed account storage trie.
func (s *StateObject) GetCommittedState(db Database, key common.Hash, hit *bool, calledByGetState bool) common.Hash {
	start := time.Now()

	defer func() {
		if !calledByGetState {
			routeid := cachemetrics.Goid()
			isSyncMainProcess := cachemetrics.IsSyncMainRoutineID(routeid)
			isMinerMainProcess := cachemetrics.IsMinerMainRoutineID(routeid)
			if isSyncMainProcess && *hit {
				cachemetrics.RecordCacheDepth("CACHE_L1_STORAGE")
				cachemetrics.RecordCacheMetrics("CACHE_L1_STORAGE", start)
				cachemetrics.RecordTotalCosts("CACHE_L1_STORAGE", start)
			}

			if isMinerMainProcess && *hit {
				cachemetrics.RecordMinerCacheDepth("MINER_L1_STORAGE")
				cachemetrics.RecordMinerCacheMetrics("MINER_L1_STORAGE", start)
				cachemetrics.RecordMinerTotalCosts("MINER_L1_STORAGE", start)
			}
		}
	}()
	// If the fake storage is set, only lookup the state here(in the debugging mode)
	if s.fakeStorage != nil {
		return s.fakeStorage[key]
	}
	// If we have a pending write or clean cached, return that
	if value, pending := s.pendingStorage[key]; pending {
		*hit = true
		return value
	}

	if value, cached := s.originStorage[key]; cached {
		*hit = true
		return value
	}

	// If no live objects are available, attempt to use snapshots
	var (
		enc   []byte
		err   error
		meter *time.Duration
	)
	readStart := time.Now()
	if metrics.EnabledExpensive {
		// If the snap is 'under construction', the first lookup may fail. If that
		// happens, we don't want to double-count the time elapsed. Thus this
		// dance with the metering.
		defer func() {
			if meter != nil {
				*meter += time.Since(readStart)
			}
		}()
	}
	if s.db.snap != nil {
		if metrics.EnabledExpensive {
			meter = &s.db.SnapshotStorageReads
		}
		// If the object was destructed in *this* block (and potentially resurrected),
		// the storage has been cleared out, and we should *not* consult the previous
		// snapshot about any storage values. The only possible alternatives are:
		//   1) resurrect happened, and new slot values were set -- those should
		//      have been handles via pendingStorage above.
		//   2) we don't have new values, and can deliver empty response back
		if _, destructed := s.db.snapDestructs[s.address]; destructed {
			return common.Hash{}
		}
		enc, err = s.db.snap.Storage(s.addrHash, crypto.Keccak256Hash(key.Bytes()))
	}
	// If snapshot unavailable or reading from it failed, load from the database
	if s.db.snap == nil || err != nil {
		if meter != nil {
			// If we already spent time checking the snapshot, account for it
			// and reset the readStart
			*meter += time.Since(readStart)
			readStart = time.Now()
		}
		if metrics.EnabledExpensive {
			meter = &s.db.StorageReads
		}
		if enc, err = s.getTrie(db).TryGet(key.Bytes()); err != nil {
			s.setError(err)
			return common.Hash{}
		}
	}
	var value common.Hash
	if len(enc) > 0 {
		_, content, _, err := rlp.Split(enc)
		if err != nil {
			s.setError(err)
		}
		value.SetBytes(content)
	}
	s.originStorage[key] = value
	return value
}

// SetState updates a value in account storage.
func (s *StateObject) SetState(db Database, key, value common.Hash) {
	// If the fake storage is set, put the temporary state update here.
	if s.fakeStorage != nil {
		s.fakeStorage[key] = value
		return
	}
	// If the new value is the same as old, don't set
	prev := s.GetState(db, key)
	if prev == value {
		return
	}
	// New value is different, update and journal the change
	s.db.journal.append(storageChange{
		account:  &s.address,
		key:      key,
		prevalue: prev,
	})
	s.setState(key, value)
}

// SetStorage replaces the entire state storage with the given one.
//
// After this function is called, all original state will be ignored and state
// lookup only happens in the fake state storage.
//
// Note this function should only be used for debugging purpose.
func (s *StateObject) SetStorage(storage map[common.Hash]common.Hash) {
	// Allocate fake storage if it's nil.
	if s.fakeStorage == nil {
		s.fakeStorage = make(Storage)
	}
	for key, value := range storage {
		s.fakeStorage[key] = value
	}
	// Don't bother journal since this function should only be used for
	// debugging and the `fake` storage won't be committed to database.
}

func (s *StateObject) setState(key, value common.Hash) {
	s.dirtyStorage[key] = value
}

// finalise moves all dirty storage slots into the pending area to be hashed or
// committed later. It is invoked at the end of every transaction.
func (s *StateObject) finalise(prefetch bool) {
	slotsToPrefetch := make([][]byte, 0, len(s.dirtyStorage))
	var overheadCost time.Duration
	defer func() {
		goid := cachemetrics.Goid()
		isSyncMainProcess := cachemetrics.IsSyncMainRoutineID(goid)
		isMinerMainProcess := cachemetrics.IsMinerMainRoutineID(goid)
		// record metrics of syncing main process
		if isSyncMainProcess {
			syncOverheadCost.Update(overheadCost)
			syncOverheadCounter.Inc(overheadCost.Nanoseconds())
		}
		// record metrics of mining main process
		if isMinerMainProcess {
			minerOverheadCost.Update(overheadCost)
			minerOverheadCounter.Inc(overheadCost.Nanoseconds())
		}
	}()

	for key, value := range s.dirtyStorage {
		s.pendingStorage[key] = value
	}
	start := time.Now()
	for key, value := range s.dirtyStorage {
		if value != s.originStorage[key] {
			slotsToPrefetch = append(slotsToPrefetch, common.CopyBytes(key[:])) // Copy needed for closure
		}
	}

<<<<<<< HEAD
=======
	// The account root need to be updated before prefetch, otherwise the account root is empty
	if s.db.pipeCommit {
		if s.data.Root == emptyRoot && !s.rootCorrected {
			if s.db.snap.AccountsCorrected() {
				if acc, err := s.db.snap.Account(crypto.HashData(s.db.hasher, s.address.Bytes())); err == nil {
					if acc != nil && len(acc.Root) != 0 {
						s.data.Root = common.BytesToHash(acc.Root)
						s.rootCorrected = true
					}
				}
			}
		}
	}

>>>>>>> 31e42431
	if s.db.prefetcher != nil && prefetch && len(slotsToPrefetch) > 0 && s.data.Root != emptyRoot {
		s.db.prefetcher.prefetch(s.data.Root, slotsToPrefetch, s.addrHash)
	}
	overheadCost = time.Since(start)
	if len(s.dirtyStorage) > 0 {
		s.dirtyStorage = make(Storage)
	}
}

// updateTrie writes cached storage modifications into the object's storage trie.
// It will return nil if the trie has not been loaded and no changes have been made
func (s *StateObject) updateTrie(db Database) Trie {
	// Make sure all dirty slots are finalized into the pending storage area
	s.finalise(false) // Don't prefetch any more, pull directly if need be
	if len(s.pendingStorage) == 0 {
		return s.trie
	}
	// Track the amount of time wasted on updating the storage trie
	if metrics.EnabledExpensive {
		defer func(start time.Time) {
			s.db.MetricsMux.Lock()
			s.db.StorageUpdates += time.Since(start)
			s.db.MetricsMux.Unlock()
		}(time.Now())
	}
	// The snapshot storage map for the object
	var storage map[string][]byte
	// Insert all the pending updates into the trie
	tr := s.getTrie(db)

	usedStorage := make([][]byte, 0, len(s.pendingStorage))
	for key, value := range s.pendingStorage {
		// Skip noop changes, persist actual changes
		if value == s.originStorage[key] {
			continue
		}
		s.originStorage[key] = value

		var v []byte
		if (value == common.Hash{}) {
			s.setError(tr.TryDelete(key[:]))
		} else {
			// Encoding []byte cannot fail, ok to ignore the error.
			v, _ = rlp.EncodeToBytes(common.TrimLeftZeroes(value[:]))
			s.setError(tr.TryUpdate(key[:], v))
		}
		// If state snapshotting is active, cache the data til commit
		if s.db.snap != nil {
			s.db.snapMux.Lock()
			if storage == nil {
				// Retrieve the old storage map, if available, create a new one otherwise
				if storage = s.db.snapStorage[s.address]; storage == nil {
					storage = make(map[string][]byte)
					s.db.snapStorage[s.address] = storage
				}
			}
			storage[string(key[:])] = v // v will be nil if value is 0x00
			s.db.snapMux.Unlock()
		}
		usedStorage = append(usedStorage, common.CopyBytes(key[:])) // Copy needed for closure
	}
	if s.db.prefetcher != nil {
		s.db.prefetcher.used(s.data.Root, usedStorage)
	}
	if len(s.pendingStorage) > 0 {
		s.pendingStorage = make(Storage)
	}
	return tr
}

// UpdateRoot sets the trie root to the current root hash of
func (s *StateObject) updateRoot(db Database) {
	// If nothing changed, don't bother with hashing anything
	if s.updateTrie(db) == nil {
		return
	}
	// Track the amount of time wasted on hashing the storage trie
	if metrics.EnabledExpensive {
		defer func(start time.Time) {
			s.db.MetricsMux.Lock()
			s.db.StorageHashes += time.Since(start)
			s.db.MetricsMux.Unlock()
		}(time.Now())
	}
	s.data.Root = s.trie.Hash()
}

// CommitTrie the storage trie of the object to db.
// This updates the trie root.
func (s *StateObject) CommitTrie(db Database) error {
	// If nothing changed, don't bother with hashing anything
	if s.updateTrie(db) == nil {
		if s.trie != nil && s.data.Root != emptyRoot {
			db.CacheStorage(s.addrHash, s.data.Root, s.trie)
		}
		return nil
	}
	if s.dbErr != nil {
		return s.dbErr
	}
	// Track the amount of time wasted on committing the storage trie
	if metrics.EnabledExpensive {
		defer func(start time.Time) { s.db.StorageCommits += time.Since(start) }(time.Now())
	}
	root, err := s.trie.Commit(nil)
	if err == nil {
		s.data.Root = root
	}
	if s.data.Root != emptyRoot {
		db.CacheStorage(s.addrHash, s.data.Root, s.trie)
	}
	return err
}

// AddBalance adds amount to s's balance.
// It is used to add funds to the destination account of a transfer.
func (s *StateObject) AddBalance(amount *big.Int) {
	// EIP161: We must check emptiness for the objects such that the account
	// clearing (0,0,0 objects) can take effect.
	if amount.Sign() == 0 {
		if s.empty() {
			s.touch()
		}
		return
	}
	s.SetBalance(new(big.Int).Add(s.Balance(), amount))
}

// SubBalance removes amount from s's balance.
// It is used to remove funds from the origin account of a transfer.
func (s *StateObject) SubBalance(amount *big.Int) {
	if amount.Sign() == 0 {
		return
	}
	s.SetBalance(new(big.Int).Sub(s.Balance(), amount))
}

func (s *StateObject) SetBalance(amount *big.Int) {
	s.db.journal.append(balanceChange{
		account: &s.address,
		prev:    new(big.Int).Set(s.data.Balance),
	})
	s.setBalance(amount)
}

func (s *StateObject) setBalance(amount *big.Int) {
	s.data.Balance = amount
}

// Return the gas back to the origin. Used by the Virtual machine or Closures
func (s *StateObject) ReturnGas(gas *big.Int) {}

func (s *StateObject) deepCopy(db *StateDB) *StateObject {
	stateObject := newObject(db, s.address, s.data)
	if s.trie != nil {
		stateObject.trie = db.db.CopyTrie(s.trie)
	}
	stateObject.code = s.code
	stateObject.dirtyStorage = s.dirtyStorage.Copy()
	stateObject.originStorage = s.originStorage.Copy()
	stateObject.pendingStorage = s.pendingStorage.Copy()
	stateObject.suicided = s.suicided
	stateObject.dirtyCode = s.dirtyCode
	stateObject.deleted = s.deleted
	return stateObject
}

//
// Attribute accessors
//

// Returns the address of the contract/account
func (s *StateObject) Address() common.Address {
	return s.address
}

// Code returns the contract code associated with this object, if any.
func (s *StateObject) Code(db Database) []byte {
	if s.code != nil {
		return s.code
	}
	if bytes.Equal(s.CodeHash(), emptyCodeHash) {
		return nil
	}
	code, err := db.ContractCode(s.addrHash, common.BytesToHash(s.CodeHash()))
	if err != nil {
		s.setError(fmt.Errorf("can't load code hash %x: %v", s.CodeHash(), err))
	}
	s.code = code
	return code
}

// CodeSize returns the size of the contract code associated with this object,
// or zero if none. This method is an almost mirror of Code, but uses a cache
// inside the database to avoid loading codes seen recently.
func (s *StateObject) CodeSize(db Database) int {
	if s.code != nil {
		return len(s.code)
	}
	if bytes.Equal(s.CodeHash(), emptyCodeHash) {
		return 0
	}
	size, err := db.ContractCodeSize(s.addrHash, common.BytesToHash(s.CodeHash()))
	if err != nil {
		s.setError(fmt.Errorf("can't load code size %x: %v", s.CodeHash(), err))
	}
	return size
}

func (s *StateObject) SetCode(codeHash common.Hash, code []byte) {
	prevcode := s.Code(s.db.db)
	s.db.journal.append(codeChange{
		account:  &s.address,
		prevhash: s.CodeHash(),
		prevcode: prevcode,
	})
	s.setCode(codeHash, code)
}

func (s *StateObject) setCode(codeHash common.Hash, code []byte) {
	s.code = code
	s.data.CodeHash = codeHash[:]
	s.dirtyCode = true
}

func (s *StateObject) SetNonce(nonce uint64) {
	s.db.journal.append(nonceChange{
		account: &s.address,
		prev:    s.data.Nonce,
	})
	s.setNonce(nonce)
}

func (s *StateObject) setNonce(nonce uint64) {
	s.data.Nonce = nonce
}

func (s *StateObject) CodeHash() []byte {
	return s.data.CodeHash
}

func (s *StateObject) Balance() *big.Int {
	return s.data.Balance
}

func (s *StateObject) Nonce() uint64 {
	return s.data.Nonce
}

// Never called, but must be present to allow StateObject to be used
// as a vm.Account interface that also satisfies the vm.ContractRef
// interface. Interfaces are awesome.
func (s *StateObject) Value() *big.Int {
	panic("Value on StateObject should never be called")
}<|MERGE_RESOLUTION|>--- conflicted
+++ resolved
@@ -402,8 +402,6 @@
 		}
 	}
 
-<<<<<<< HEAD
-=======
 	// The account root need to be updated before prefetch, otherwise the account root is empty
 	if s.db.pipeCommit {
 		if s.data.Root == emptyRoot && !s.rootCorrected {
@@ -418,7 +416,6 @@
 		}
 	}
 
->>>>>>> 31e42431
 	if s.db.prefetcher != nil && prefetch && len(slotsToPrefetch) > 0 && s.data.Root != emptyRoot {
 		s.db.prefetcher.prefetch(s.data.Root, slotsToPrefetch, s.addrHash)
 	}
