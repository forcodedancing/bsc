--- conflicted
+++ resolved
@@ -403,20 +403,6 @@
 	}
 
 	// The account root need to be updated before prefetch, otherwise the account root is empty
-<<<<<<< HEAD
-	//if s.db.pipeCommit {
-	//	if s.data.Root == emptyRoot && !s.rootCorrected {
-	//		if s.db.snap.AccountsCorrected() {
-	//			if acc, err := s.db.snap.Account(crypto.HashData(s.db.hasher, s.address.Bytes())); err == nil {
-	//				if acc != nil && len(acc.Root) != 0 {
-	//					s.data.Root = common.BytesToHash(acc.Root)
-	//					s.rootCorrected = true
-	//				}
-	//			}
-	//		}
-	//	}
-	//}
-=======
 	if s.db.pipeCommit && s.data.Root == emptyRoot && !s.rootCorrected && s.db.snap.AccountsCorrected() {
 		if acc, err := s.db.snap.Account(crypto.HashData(s.db.hasher, s.address.Bytes())); err == nil {
 			if acc != nil && len(acc.Root) != 0 {
@@ -425,7 +411,6 @@
 			}
 		}
 	}
->>>>>>> 427d1bf9
 
 	if s.db.prefetcher != nil && prefetch && len(slotsToPrefetch) > 0 && s.data.Root != emptyRoot {
 		s.db.prefetcher.prefetch(s.data.Root, slotsToPrefetch, s.addrHash)
