// Copyright 2014 The go-ethereum Authors
// This file is part of the go-ethereum library.
//
// The go-ethereum library is free software: you can redistribute it and/or modify
// it under the terms of the GNU Lesser General Public License as published by
// the Free Software Foundation, either version 3 of the License, or
// (at your option) any later version.
//
// The go-ethereum library is distributed in the hope that it will be useful,
// but WITHOUT ANY WARRANTY; without even the implied warranty of
// MERCHANTABILITY or FITNESS FOR A PARTICULAR PURPOSE. See the
// GNU Lesser General Public License for more details.
//
// You should have received a copy of the GNU Lesser General Public License
// along with the go-ethereum library. If not, see <http://www.gnu.org/licenses/>.

// Package state provides a caching layer atop the Ethereum state trie.
package state

import (
	"errors"
	"fmt"
	"math/big"
	"runtime"
	"sort"
	"sync"
	"time"

	"github.com/ethereum/go-ethereum/cachemetrics"
	"github.com/ethereum/go-ethereum/common"
	"github.com/ethereum/go-ethereum/common/gopool"
	"github.com/ethereum/go-ethereum/core/rawdb"
	"github.com/ethereum/go-ethereum/core/state/snapshot"
	"github.com/ethereum/go-ethereum/core/types"
	"github.com/ethereum/go-ethereum/crypto"
	"github.com/ethereum/go-ethereum/ethdb"
	"github.com/ethereum/go-ethereum/log"
	"github.com/ethereum/go-ethereum/metrics"
	"github.com/ethereum/go-ethereum/rlp"
	"github.com/ethereum/go-ethereum/trie"
)

const (
	preLoadLimit      = 128
	defaultNumOfSlots = 100
)

type revision struct {
	id           int
	journalIndex int
}

var (
	// emptyRoot is the known root hash of an empty trie.
	emptyRoot = common.HexToHash("56e81f171bcc55a6ff8345e692c0f86e5b48e01b996cadc001622fb5e363b421")

	emptyAddr = crypto.Keccak256Hash(common.Address{}.Bytes())

	l1AccountMeter      = metrics.NewRegisteredMeter("state/cache/account/total", nil)
	minerL1AccountMeter = metrics.NewRegisteredMeter("state/minercache/account/total", nil)
	l1StorageMeter      = metrics.NewRegisteredMeter("state/cache/storage/total", nil)
	minerL1StorageMeter = metrics.NewRegisteredMeter("state/minercache/storage/total", nil)

	getStatetSyncIOCost     = metrics.NewRegisteredTimer("state/getcache/sync/delay", nil)
	getStatetMinerIOCost    = metrics.NewRegisteredTimer("state/getcache/miner/delay", nil)
	getStatetSyncIOCounter  = metrics.NewRegisteredCounter("state/getcache/sync/counter", nil)
	getStatetMinerIOCounter = metrics.NewRegisteredCounter("state/getcache/miner/counter", nil)

	totalSyncIOCost     = metrics.NewRegisteredTimer("state/cache/sync/delay", nil)
	totalMinerIOCost    = metrics.NewRegisteredTimer("state/cache/miner/delay", nil)
	totalSyncIOCounter  = metrics.NewRegisteredCounter("state/cache/sync/counter", nil)
	totalMinerIOCounter = metrics.NewRegisteredCounter("state/cache/miner/counter", nil)
)

type proofList [][]byte

func (n *proofList) Put(key []byte, value []byte) error {
	*n = append(*n, value)
	return nil
}

func (n *proofList) Delete(key []byte) error {
	panic("not supported")
}

// StateDB structs within the ethereum protocol are used to store anything
// within the merkle trie. StateDBs take care of caching and storing
// nested states. It's the general query interface to retrieve:
// * Contracts
// * Accounts
type StateDB struct {
	db             Database
	prefetcherLock sync.Mutex
	prefetcher     *triePrefetcher
	originalRoot   common.Hash // The pre-state root, before any changes were made
	expectedRoot   common.Hash // The state root in the block header
	stateRoot      common.Hash // The calculation result of IntermediateRoot

	trie           Trie
	hasher         crypto.KeccakState
	diffLayer      *types.DiffLayer
	diffTries      map[common.Address]Trie
	diffCode       map[common.Hash][]byte
	lightProcessed bool
	fullProcessed  bool
	pipeCommit     bool

	snapMux       sync.Mutex
	snaps         *snapshot.Tree
	snap          snapshot.Snapshot
	snapDestructs map[common.Address]struct{}
	snapAccounts  map[common.Address][]byte
	snapStorage   map[common.Address]map[string][]byte

	// This map holds 'live' objects, which will get modified while processing a state transition.
	stateObjects        map[common.Address]*StateObject
	stateObjectsPending map[common.Address]struct{} // State objects finalized but not yet written to the trie
	stateObjectsDirty   map[common.Address]struct{} // State objects modified in the current execution

	// DB error.
	// State objects are used by the consensus core and VM which are
	// unable to deal with database-level errors. Any error that occurs
	// during a database read is memoized here and will eventually be returned
	// by StateDB.Commit.
	dbErr error

	// The refund counter, also used by state transitioning.
	refund uint64

	thash, bhash common.Hash
	txIndex      int
	logs         map[common.Hash][]*types.Log
	logSize      uint

	preimages map[common.Hash][]byte

	// Per-transaction access list
	accessList *accessList

	// Journal of state modifications. This is the backbone of
	// Snapshot and RevertToSnapshot.
	journal        *journal
	validRevisions []revision
	nextRevisionId int

	// Measurements gathered during execution for debugging purposes
	MetricsMux           sync.Mutex
	AccountReads         time.Duration
	AccountHashes        time.Duration
	AccountUpdates       time.Duration
	AccountCommits       time.Duration
	StorageReads         time.Duration
	StorageHashes        time.Duration
	StorageUpdates       time.Duration
	StorageCommits       time.Duration
	L1CacheAccountReads  time.Duration
	L1CacheStorageReads  time.Duration
	SnapshotAccountReads time.Duration
	SnapshotStorageReads time.Duration
	SnapshotCommits      time.Duration
}

// New creates a new state from a given trie.
func New(root common.Hash, db Database, snaps *snapshot.Tree) (*StateDB, error) {
	return newStateDB(root, db, snaps)
}

func newStateDB(root common.Hash, db Database, snaps *snapshot.Tree) (*StateDB, error) {
	sdb := &StateDB{
		db:                  db,
		originalRoot:        root,
		snaps:               snaps,
		stateObjects:        make(map[common.Address]*StateObject, defaultNumOfSlots),
		stateObjectsPending: make(map[common.Address]struct{}, defaultNumOfSlots),
		stateObjectsDirty:   make(map[common.Address]struct{}, defaultNumOfSlots),
		logs:                make(map[common.Hash][]*types.Log, defaultNumOfSlots),
		preimages:           make(map[common.Hash][]byte),
		journal:             newJournal(),
		hasher:              crypto.NewKeccakState(),
	}
	if sdb.snaps != nil {
		if sdb.snap = sdb.snaps.Snapshot(root); sdb.snap != nil {
			sdb.snapDestructs = make(map[common.Address]struct{})
			sdb.snapAccounts = make(map[common.Address][]byte)
			sdb.snapStorage = make(map[common.Address]map[string][]byte)
		}
	}

	snapVerified := sdb.snap != nil && sdb.snap.Verified()
	tr, err := db.OpenTrie(root)
	// return error when 1. failed to open trie and 2. the snap is nil or the snap is not nil and done verification
	if err != nil && (sdb.snap == nil || snapVerified) {
		return nil, err
	}
	sdb.trie = tr
	return sdb, nil
}

// StartPrefetcher initializes a new trie prefetcher to pull in nodes from the
// state trie concurrently while the state is mutated so that when we reach the
// commit phase, most of the needed data is already hot.
func (s *StateDB) StartPrefetcher(namespace string) {
	s.prefetcherLock.Lock()
	defer s.prefetcherLock.Unlock()
	if s.prefetcher != nil {
		s.prefetcher.close()
		s.prefetcher = nil
	}
	if s.snap != nil {
		s.prefetcher = newTriePrefetcher(s.db, s.originalRoot, namespace)
	}
}

// StopPrefetcher terminates a running prefetcher and reports any leftover stats
// from the gathered metrics.
func (s *StateDB) StopPrefetcher() {
	s.prefetcherLock.Lock()
	defer s.prefetcherLock.Unlock()
	if s.prefetcher != nil {
		s.prefetcher.close()
		s.prefetcher = nil
	}
}

// Mark that the block is processed by diff layer
func (s *StateDB) SetExpectedStateRoot(root common.Hash) {
	s.expectedRoot = root
}

// Mark that the block is processed by diff layer
func (s *StateDB) MarkLightProcessed() {
	s.lightProcessed = true
}

// Enable the pipeline commit function of statedb
func (s *StateDB) EnablePipeCommit() {
	if s.snap != nil && s.snaps.Layers() > 1 {
		s.pipeCommit = true
	}
}

// IsPipeCommit checks whether pipecommit is enabled on the statedb or not
func (s *StateDB) IsPipeCommit() bool {
	return s.pipeCommit
}

// Mark that the block is full processed
func (s *StateDB) MarkFullProcessed() {
	s.fullProcessed = true
}

func (s *StateDB) IsLightProcessed() bool {
	return s.lightProcessed
}

// setError remembers the first non-nil error it is called with.
func (s *StateDB) setError(err error) {
	if s.dbErr == nil {
		s.dbErr = err
	}
}

func (s *StateDB) Error() error {
	return s.dbErr
}

// Not thread safe
func (s *StateDB) Trie() (Trie, error) {
	if s.trie == nil {
		err := s.WaitPipeVerification()
		if err != nil {
			return nil, err
		}
		tr, err := s.db.OpenTrie(s.originalRoot)
		if err != nil {
			return nil, err
		}
		s.trie = tr
	}
	return s.trie, nil
}

func (s *StateDB) SetDiff(diffLayer *types.DiffLayer, diffTries map[common.Address]Trie, diffCode map[common.Hash][]byte) {
	s.diffLayer, s.diffTries, s.diffCode = diffLayer, diffTries, diffCode
}

func (s *StateDB) SetSnapData(snapDestructs map[common.Address]struct{}, snapAccounts map[common.Address][]byte,
	snapStorage map[common.Address]map[string][]byte) {
	s.snapDestructs, s.snapAccounts, s.snapStorage = snapDestructs, snapAccounts, snapStorage
}

func (s *StateDB) AddLog(log *types.Log) {
	s.journal.append(addLogChange{txhash: s.thash})

	log.TxHash = s.thash
	log.BlockHash = s.bhash
	log.TxIndex = uint(s.txIndex)
	log.Index = s.logSize
	s.logs[s.thash] = append(s.logs[s.thash], log)
	s.logSize++
}

func (s *StateDB) GetLogs(hash common.Hash) []*types.Log {
	return s.logs[hash]
}

func (s *StateDB) Logs() []*types.Log {
	var logs []*types.Log
	for _, lgs := range s.logs {
		logs = append(logs, lgs...)
	}
	return logs
}

// AddPreimage records a SHA3 preimage seen by the VM.
func (s *StateDB) AddPreimage(hash common.Hash, preimage []byte) {
	if _, ok := s.preimages[hash]; !ok {
		s.journal.append(addPreimageChange{hash: hash})
		pi := make([]byte, len(preimage))
		copy(pi, preimage)
		s.preimages[hash] = pi
	}
}

// Preimages returns a list of SHA3 preimages that have been submitted.
func (s *StateDB) Preimages() map[common.Hash][]byte {
	return s.preimages
}

// AddRefund adds gas to the refund counter
func (s *StateDB) AddRefund(gas uint64) {
	s.journal.append(refundChange{prev: s.refund})
	s.refund += gas
}

// SubRefund removes gas from the refund counter.
// This method will panic if the refund counter goes below zero
func (s *StateDB) SubRefund(gas uint64) {
	s.journal.append(refundChange{prev: s.refund})
	if gas > s.refund {
		panic(fmt.Sprintf("Refund counter below zero (gas: %d > refund: %d)", gas, s.refund))
	}
	s.refund -= gas
}

// Exist reports whether the given account address exists in the state.
// Notably this also returns true for suicided accounts.
func (s *StateDB) Exist(addr common.Address) bool {
	return s.getStateObject(addr) != nil
}

// Empty returns whether the state object is either non-existent
// or empty according to the EIP161 specification (balance = nonce = code = 0)
func (s *StateDB) Empty(addr common.Address) bool {
	so := s.getStateObject(addr)
	return so == nil || so.empty()
}

// GetBalance retrieves the balance from the given address or 0 if object not found
func (s *StateDB) GetBalance(addr common.Address) *big.Int {
	start := time.Now()
	stateObject := s.getStateObject(addr)
	end := time.Now()
	s.markMetrics(&start, &end, false)
	if stateObject != nil {
		return stateObject.Balance()
	}
	return common.Big0
}

func (s *StateDB) GetNonce(addr common.Address) uint64 {
	start := time.Now()
	stateObject := s.getStateObject(addr)
	end := time.Now()
	s.markMetrics(&start, &end, false)
	if stateObject != nil {
		return stateObject.Nonce()
	}
	return 0
}

// TxIndex returns the current transaction index set by Prepare.
func (s *StateDB) TxIndex() int {
	return s.txIndex
}

// BlockHash returns the current block hash set by Prepare.
func (s *StateDB) BlockHash() common.Hash {
	return s.bhash
}

func (s *StateDB) GetCode(addr common.Address) []byte {
	start := time.Now()
	stateObject := s.getStateObject(addr)
	end := time.Now()
	s.markMetrics(&start, &end, false)
	if stateObject != nil {
		return stateObject.Code(s.db)
	}
	return nil
}

func (s *StateDB) GetCodeSize(addr common.Address) int {
	start := time.Now()
	stateObject := s.getStateObject(addr)
	end := time.Now()
	defer s.markMetrics(&start, &end, false)
	if stateObject != nil {
		return stateObject.CodeSize(s.db)
	}
	return 0
}

func (s *StateDB) GetCodeHash(addr common.Address) common.Hash {
	start := time.Now()
	stateObject := s.getStateObject(addr)
	end := time.Now()
	s.markMetrics(&start, &end, false)
	if stateObject == nil {
		return common.Hash{}
	}
	return common.BytesToHash(stateObject.CodeHash())
}

func (s *StateDB) markMetrics(start *time.Time, end *time.Time, reachStorage bool) {
	goid := cachemetrics.Goid()
	isSyncMainProcess := cachemetrics.IsSyncMainRoutineID(goid)
	isMinerMainProcess := cachemetrics.IsMinerMainRoutineID(goid)
	// record metrics of syncing main process
	if isSyncMainProcess {
		totalSyncIOCounter.Inc((*end).Sub(*start).Nanoseconds())
		l1AccountMeter.Mark(1)
		if reachStorage {
			l1StorageMeter.Mark(1)
		}
	}
	// record metrics of mining main process
	if isMinerMainProcess {
		totalMinerIOCounter.Inc((*end).Sub(*start).Nanoseconds())
		minerL1AccountMeter.Mark(1)
		if reachStorage {
			l1StorageMeter.Mark(1)
		}
	}

}

// GetState retrieves a value from the given account's storage trie.
func (s *StateDB) GetState(addr common.Address, hash common.Hash) common.Hash {
	start := time.Now()
	goid := cachemetrics.Goid()
	isSyncMainProcess := cachemetrics.IsSyncMainRoutineID(goid)
	isMinerMainProcess := cachemetrics.IsMinerMainRoutineID(goid)
	defer func() {
		// record metrics of syncing main process
		if isSyncMainProcess {
			syncGetDelay := time.Since(start)
			totalSyncIOCounter.Inc(time.Since(start).Nanoseconds())
			getStatetSyncIOCost.Update(syncGetDelay)
			getStatetSyncIOCounter.Inc(syncGetDelay.Nanoseconds())
			l1AccountMeter.Mark(1)
		}
		// record metrics of mining main process
		if isMinerMainProcess {
			minerIOCost := time.Since(start)
			totalMinerIOCounter.Inc(time.Since(start).Nanoseconds())
			getStatetMinerIOCost.Update(minerIOCost)
			getStatetMinerIOCounter.Inc(minerIOCost.Nanoseconds())
			minerL1AccountMeter.Mark(1)
		}
	}()

	stateObject := s.getStateObject(addr)
	if stateObject != nil {
		if isSyncMainProcess {
			l1StorageMeter.Mark(1)
		}
		if isMinerMainProcess {
			minerL1StorageMeter.Mark(1)
		}
		return stateObject.GetState(s.db, hash)
	}
	return common.Hash{}
}

// GetProof returns the Merkle proof for a given account.
func (s *StateDB) GetProof(addr common.Address) ([][]byte, error) {
	return s.GetProofByHash(crypto.Keccak256Hash(addr.Bytes()))
}

// GetProofByHash returns the Merkle proof for a given account.
func (s *StateDB) GetProofByHash(addrHash common.Hash) ([][]byte, error) {
	var proof proofList
	if _, err := s.Trie(); err != nil {
		return nil, err
	}
	err := s.trie.Prove(addrHash[:], 0, &proof)
	return proof, err
}

// GetStorageProof returns the Merkle proof for given storage slot.
func (s *StateDB) GetStorageProof(a common.Address, key common.Hash) ([][]byte, error) {
	var proof proofList
	trie := s.StorageTrie(a)
	if trie == nil {
		return proof, errors.New("storage trie for requested address does not exist")
	}
	err := trie.Prove(crypto.Keccak256(key.Bytes()), 0, &proof)
	return proof, err
}

// GetStorageProofByHash returns the Merkle proof for given storage slot.
func (s *StateDB) GetStorageProofByHash(a common.Address, key common.Hash) ([][]byte, error) {
	var proof proofList
	trie := s.StorageTrie(a)
	if trie == nil {
		return proof, errors.New("storage trie for requested address does not exist")
	}
	err := trie.Prove(crypto.Keccak256(key.Bytes()), 0, &proof)
	return proof, err
}

// GetCommittedState retrieves a value from the given account's committed storage trie.
func (s *StateDB) GetCommittedState(addr common.Address, hash common.Hash) common.Hash {
	start := time.Now()
	var end time.Time
	needStorage := false
	defer s.markMetrics(&start, &end, needStorage)
	stateObject := s.getStateObject(addr)
	hit := false
	end = time.Now()
	if stateObject != nil {
		needStorage = true
		result := stateObject.GetCommittedState(s.db, hash, &hit, false)
		end = time.Now()
		return result
	}
	return common.Hash{}
}

// Database retrieves the low level database supporting the lower level trie ops.
func (s *StateDB) Database() Database {
	return s.db
}

// StorageTrie returns the storage trie of an account.
// The return value is a copy and is nil for non-existent accounts.
func (s *StateDB) StorageTrie(addr common.Address) Trie {
	stateObject := s.getStateObject(addr)
	if stateObject == nil {
		return nil
	}
	cpy := stateObject.deepCopy(s)
	cpy.updateTrie(s.db)
	return cpy.getTrie(s.db)
}

func (s *StateDB) HasSuicided(addr common.Address) bool {
	stateObject := s.getStateObject(addr)
	if stateObject != nil {
		return stateObject.suicided
	}
	return false
}

/*
 * SETTERS
 */

// AddBalance adds amount to the account associated with addr.
func (s *StateDB) AddBalance(addr common.Address, amount *big.Int) {
	start := time.Now()
	stateObject := s.GetOrNewStateObject(addr)
	end := time.Now()
	s.markMetrics(&start, &end, false)
	if stateObject != nil {
		stateObject.AddBalance(amount)
	}
}

// SubBalance subtracts amount from the account associated with addr.
func (s *StateDB) SubBalance(addr common.Address, amount *big.Int) {
	start := time.Now()
	stateObject := s.GetOrNewStateObject(addr)
	end := time.Now()
	s.markMetrics(&start, &end, false)
	if stateObject != nil {
		stateObject.SubBalance(amount)
	}
}

func (s *StateDB) SetBalance(addr common.Address, amount *big.Int) {
	start := time.Now()
	stateObject := s.GetOrNewStateObject(addr)
	end := time.Now()
	s.markMetrics(&start, &end, false)
	if stateObject != nil {
		stateObject.SetBalance(amount)
	}
}

func (s *StateDB) SetNonce(addr common.Address, nonce uint64) {
	start := time.Now()
	stateObject := s.GetOrNewStateObject(addr)
	end := time.Now()
	s.markMetrics(&start, &end, false)
	if stateObject != nil {
		stateObject.SetNonce(nonce)
	}
}

func (s *StateDB) SetCode(addr common.Address, code []byte) {
	start := time.Now()
	stateObject := s.GetOrNewStateObject(addr)
	end := time.Now()
	s.markMetrics(&start, &end, false)
	if stateObject != nil {
		stateObject.SetCode(crypto.Keccak256Hash(code), code)
	}
}

func (s *StateDB) SetState(addr common.Address, key, value common.Hash) {
	start := time.Now()
	markStorage := false
	var end time.Time
	defer s.markMetrics(&start, &end, markStorage)
	stateObject := s.GetOrNewStateObject(addr)
	end = time.Now()
	if stateObject != nil {
		markStorage = true
		stateObject.SetState(s.db, key, value)
		end = time.Now()
	}
}

// SetStorage replaces the entire storage for the specified account with given
// storage. This function should only be used for debugging.
func (s *StateDB) SetStorage(addr common.Address, storage map[common.Hash]common.Hash) {
	stateObject := s.GetOrNewStateObject(addr)
	if stateObject != nil {
		stateObject.SetStorage(storage)
	}
}

// Suicide marks the given account as suicided.
// This clears the account balance.
//
// The account's state object is still available until the state is committed,
// getStateObject will return a non-nil account after Suicide.
func (s *StateDB) Suicide(addr common.Address) bool {
	stateObject := s.getStateObject(addr)
	if stateObject == nil {
		return false
	}
	s.journal.append(suicideChange{
		account:     &addr,
		prev:        stateObject.suicided,
		prevbalance: new(big.Int).Set(stateObject.Balance()),
	})
	stateObject.markSuicided()
	stateObject.data.Balance = new(big.Int)

	return true
}

//
// Setting, updating & deleting state object methods.
//

// updateStateObject writes the given object to the trie.
func (s *StateDB) updateStateObject(obj *StateObject) {
	// Track the amount of time wasted on updating the account from the trie
	if metrics.EnabledExpensive {
		defer func(start time.Time) { s.AccountUpdates += time.Since(start) }(time.Now())
	}
	// Encode the account and update the account trie
	addr := obj.Address()
	data := obj.encodeData
	var err error
	if data == nil {
		data, err = rlp.EncodeToBytes(obj)
		if err != nil {
			panic(fmt.Errorf("can't encode object at %x: %v", addr[:], err))
		}
	}
	if err = s.trie.TryUpdate(addr[:], data); err != nil {
		s.setError(fmt.Errorf("updateStateObject (%x) error: %v", addr[:], err))
	}
}

// deleteStateObject removes the given object from the state trie.
func (s *StateDB) deleteStateObject(obj *StateObject) {
	// Track the amount of time wasted on deleting the account from the trie
	if metrics.EnabledExpensive {
		defer func(start time.Time) { s.AccountUpdates += time.Since(start) }(time.Now())
	}
	// Delete the account from the trie
	addr := obj.Address()
	if err := s.trie.TryDelete(addr[:]); err != nil {
		s.setError(fmt.Errorf("deleteStateObject (%x) error: %v", addr[:], err))
	}
}

// getStateObject retrieves a state object given by the address, returning nil if
// the object is not found or was deleted in this execution context. If you need
// to differentiate between non-existent/just-deleted, use getDeletedStateObject.
func (s *StateDB) getStateObject(addr common.Address) *StateObject {
	if obj := s.getDeletedStateObject(addr); obj != nil && !obj.deleted {
		return obj
	}
	return nil
}

func (s *StateDB) TryPreload(block *types.Block, signer types.Signer) {
	accounts := make(map[common.Address]bool, block.Transactions().Len())
	accountsSlice := make([]common.Address, 0, block.Transactions().Len())
	startSign := time.Now()
	for _, tx := range block.Transactions() {
		from, err := types.Sender(signer, tx)
		if err != nil {
			break
		}
		accounts[from] = true
		if tx.To() != nil {
			accounts[*tx.To()] = true
		}
	}
	signOverhead := time.Since(startSign)
	var overheadCost time.Duration
	defer func() {
		goid := cachemetrics.Goid()
		isSyncMainProcess := cachemetrics.IsSyncMainRoutineID(goid)
		isMinerMainProcess := cachemetrics.IsMinerMainRoutineID(goid)
		// record metrics of syncing main process
		if isSyncMainProcess {
			syncPreloadCost.Update(overheadCost)
			syncPreloadCounter.Inc(overheadCost.Nanoseconds())
			syncSignatureCounter.Inc(signOverhead.Nanoseconds())
		}
		// record metrics of mining main process
		if isMinerMainProcess {
			minerPreloadCost.Update(overheadCost)
			minerPreloadCounter.Inc(overheadCost.Nanoseconds())
			minerSignatureCounter.Inc(signOverhead.Nanoseconds())
		}
	}()

	start := time.Now()
	for account := range accounts {
		accountsSlice = append(accountsSlice, account)
	}

	if len(accountsSlice) >= preLoadLimit && len(accountsSlice) > runtime.NumCPU() {
		objsChan := make(chan []*StateObject, runtime.NumCPU())
		for i := 0; i < runtime.NumCPU(); i++ {
			start := i * len(accountsSlice) / runtime.NumCPU()
			end := (i + 1) * len(accountsSlice) / runtime.NumCPU()
			if i+1 == runtime.NumCPU() {
				end = len(accountsSlice)
			}
			go func(start, end int) {
				objs := s.preloadStateObject(accountsSlice[start:end])
				objsChan <- objs
			}(start, end)
		}
		for i := 0; i < runtime.NumCPU(); i++ {
			objs := <-objsChan
			for _, obj := range objs {
				s.SetStateObject(obj)
			}
		}
	}
	overheadCost = time.Since(start)
}

func (s *StateDB) preloadStateObject(address []common.Address) []*StateObject {
	// Prefer live objects if any is available
	if s.snap == nil {
		return nil
	}
	hasher := crypto.NewKeccakState()
	objs := make([]*StateObject, 0, len(address))
	for _, addr := range address {
		// If no live objects are available, attempt to use snapshots
		if acc, err := s.snap.Account(crypto.HashData(hasher, addr.Bytes())); err == nil {
			if acc == nil {
				continue
			}
			data := &Account{
				Nonce:    acc.Nonce,
				Balance:  acc.Balance,
				CodeHash: acc.CodeHash,
				Root:     common.BytesToHash(acc.Root),
			}
			if len(data.CodeHash) == 0 {
				data.CodeHash = emptyCodeHash
			}
			if data.Root == (common.Hash{}) {
				data.Root = emptyRoot
			}
			// Insert into the live set
			obj := newObject(s, addr, *data)
			objs = append(objs, obj)
		}
		// Do not enable this feature when snapshot is not enabled.
	}
	return objs
}

// getDeletedStateObject is similar to getStateObject, but instead of returning
// nil for a deleted state object, it returns the actual object with the deleted
// flag set. This is needed by the state journal to revert to the correct s-
// destructed object instead of wiping all knowledge about the state object.
func (s *StateDB) getDeletedStateObject(addr common.Address) *StateObject {
	// Prefer live objects if any is available
	start := time.Now()
	hit := false
	defer func() {
		routeid := cachemetrics.Goid()
		isSyncMainProcess := cachemetrics.IsSyncMainRoutineID(routeid)
		isMinerMainProcess := cachemetrics.IsMinerMainRoutineID(routeid)
		if isSyncMainProcess && hit {
			cachemetrics.RecordCacheDepth("CACHE_L1_ACCOUNT")
			cachemetrics.RecordCacheMetrics("CACHE_L1_ACCOUNT", start)
			cachemetrics.RecordTotalCosts("CACHE_L1_ACCOUNT", start)
		}

		if isMinerMainProcess && hit {
			cachemetrics.RecordMinerCacheDepth("MINER_L1_ACCOUNT")
			cachemetrics.RecordMinerCacheMetrics("MINER_L1_ACCOUNT", start)
			cachemetrics.RecordMinerTotalCosts("MINER_L1_ACCOUNT", start)
		}
	}()

	if obj := s.stateObjects[addr]; obj != nil {
		hit = true
		return obj
	}

	// If no live objects are available, attempt to use snapshots
	var (
		data *Account
		err  error
	)
	if s.snap != nil {
		if metrics.EnabledExpensive {
			defer func(start time.Time) { s.SnapshotAccountReads += time.Since(start) }(time.Now())
		}
		var acc *snapshot.Account
		if acc, err = s.snap.Account(crypto.HashData(s.hasher, addr.Bytes())); err == nil {
			if acc == nil {
				return nil
			}
			data = &Account{
				Nonce:    acc.Nonce,
				Balance:  acc.Balance,
				CodeHash: acc.CodeHash,
				Root:     common.BytesToHash(acc.Root),
			}
			if len(data.CodeHash) == 0 {
				data.CodeHash = emptyCodeHash
			}
			if data.Root == (common.Hash{}) {
				data.Root = emptyRoot
			}
		}
	}
	// If snapshot unavailable or reading from it failed, load from the database
	if s.snap == nil || err != nil {
		if s.trie == nil {
			tr, err := s.db.OpenTrie(s.originalRoot)
			if err != nil {
				s.setError(fmt.Errorf("failed to open trie tree"))
				return nil
			}
			s.trie = tr
		}
		if metrics.EnabledExpensive {
			defer func(start time.Time) { s.AccountReads += time.Since(start) }(time.Now())
		}
		enc, err := s.trie.TryGet(addr.Bytes())
		if err != nil {
			s.setError(fmt.Errorf("getDeleteStateObject (%x) error: %v", addr.Bytes(), err))
			return nil
		}
		if len(enc) == 0 {
			return nil
		}
		data = new(Account)
		if err := rlp.DecodeBytes(enc, data); err != nil {
			log.Error("Failed to decode state object", "addr", addr, "err", err)
			return nil
		}
	}
	// Insert into the live set
	obj := newObject(s, addr, *data)
	s.SetStateObject(obj)
	return obj
}

func (s *StateDB) SetStateObject(object *StateObject) {
	s.stateObjects[object.Address()] = object
}

// GetOrNewStateObject retrieves a state object or create a new state object if nil.
func (s *StateDB) GetOrNewStateObject(addr common.Address) *StateObject {
	stateObject := s.getStateObject(addr)
	if stateObject == nil {
		stateObject, _ = s.createObject(addr)
	}
	return stateObject
}

// createObject creates a new state object. If there is an existing account with
// the given address, it is overwritten and returned as the second return value.
func (s *StateDB) createObject(addr common.Address) (newobj, prev *StateObject) {
	prev = s.getDeletedStateObject(addr) // Note, prev might have been deleted, we need that!

	var prevdestruct bool
	if s.snap != nil && prev != nil {
		_, prevdestruct = s.snapDestructs[prev.address]
		if !prevdestruct {
			s.snapDestructs[prev.address] = struct{}{}
		}
	}
	newobj = newObject(s, addr, Account{})
	newobj.setNonce(0) // sets the object to dirty
	if prev == nil {
		s.journal.append(createObjectChange{account: &addr})
	} else {
		s.journal.append(resetObjectChange{prev: prev, prevdestruct: prevdestruct})
	}
	s.SetStateObject(newobj)
	if prev != nil && !prev.deleted {
		return newobj, prev
	}
	return newobj, nil
}

// CreateAccount explicitly creates a state object. If a state object with the address
// already exists the balance is carried over to the new account.
//
// CreateAccount is called during the EVM CREATE operation. The situation might arise that
// a contract does the following:
//
//   1. sends funds to sha(account ++ (nonce + 1))
//   2. tx_create(sha(account ++ nonce)) (note that this gets the address of 1)
//
// Carrying over the balance ensures that Ether doesn't disappear.
func (s *StateDB) CreateAccount(addr common.Address) {
	start := time.Now()
	newObj, prev := s.createObject(addr)
	end := time.Now()
	s.markMetrics(&start, &end, false)
	if prev != nil {
		newObj.setBalance(prev.data.Balance)
	}
}

func (db *StateDB) ForEachStorage(addr common.Address, cb func(key, value common.Hash) bool) error {
	so := db.getStateObject(addr)
	if so == nil {
		return nil
	}
	it := trie.NewIterator(so.getTrie(db.db).NodeIterator(nil))

	for it.Next() {
		key := common.BytesToHash(db.trie.GetKey(it.Key))
		if value, dirty := so.dirtyStorage[key]; dirty {
			if !cb(key, value) {
				return nil
			}
			continue
		}

		if len(it.Value) > 0 {
			_, content, _, err := rlp.Split(it.Value)
			if err != nil {
				return err
			}
			if !cb(key, common.BytesToHash(content)) {
				return nil
			}
		}
	}
	return nil
}

// Copy creates a deep, independent copy of the state.
// Snapshots of the copied state cannot be applied to the copy.
func (s *StateDB) Copy() *StateDB {
	// Copy all the basic fields, initialize the memory ones
	state := &StateDB{
		db:                  s.db,
		trie:                s.db.CopyTrie(s.trie),
		stateObjects:        make(map[common.Address]*StateObject, len(s.journal.dirties)),
		stateObjectsPending: make(map[common.Address]struct{}, len(s.stateObjectsPending)),
		stateObjectsDirty:   make(map[common.Address]struct{}, len(s.journal.dirties)),
		refund:              s.refund,
		logs:                make(map[common.Hash][]*types.Log, len(s.logs)),
		logSize:             s.logSize,
		preimages:           make(map[common.Hash][]byte, len(s.preimages)),
		journal:             newJournal(),
		hasher:              crypto.NewKeccakState(),
	}
	// Copy the dirty states, logs, and preimages
	for addr := range s.journal.dirties {
		// As documented [here](https://github.com/ethereum/go-ethereum/pull/16485#issuecomment-380438527),
		// and in the Finalise-method, there is a case where an object is in the journal but not
		// in the stateObjects: OOG after touch on ripeMD prior to Byzantium. Thus, we need to check for
		// nil
		if object, exist := s.stateObjects[addr]; exist {
			// Even though the original object is dirty, we are not copying the journal,
			// so we need to make sure that anyside effect the journal would have caused
			// during a commit (or similar op) is already applied to the copy.
			state.stateObjects[addr] = object.deepCopy(state)

			state.stateObjectsDirty[addr] = struct{}{}   // Mark the copy dirty to force internal (code/state) commits
			state.stateObjectsPending[addr] = struct{}{} // Mark the copy pending to force external (account) commits
		}
	}
	// Above, we don't copy the actual journal. This means that if the copy is copied, the
	// loop above will be a no-op, since the copy's journal is empty.
	// Thus, here we iterate over stateObjects, to enable copies of copies
	for addr := range s.stateObjectsPending {
		if _, exist := state.stateObjects[addr]; !exist {
			state.stateObjects[addr] = s.stateObjects[addr].deepCopy(state)
		}
		state.stateObjectsPending[addr] = struct{}{}
	}
	for addr := range s.stateObjectsDirty {
		if _, exist := state.stateObjects[addr]; !exist {
			state.stateObjects[addr] = s.stateObjects[addr].deepCopy(state)
		}
		state.stateObjectsDirty[addr] = struct{}{}
	}
	for hash, logs := range s.logs {
		cpy := make([]*types.Log, len(logs))
		for i, l := range logs {
			cpy[i] = new(types.Log)
			*cpy[i] = *l
		}
		state.logs[hash] = cpy
	}
	for hash, preimage := range s.preimages {
		state.preimages[hash] = preimage
	}
	// Do we need to copy the access list? In practice: No. At the start of a
	// transaction, the access list is empty. In practice, we only ever copy state
	// _between_ transactions/blocks, never in the middle of a transaction.
	// However, it doesn't cost us much to copy an empty list, so we do it anyway
	// to not blow up if we ever decide copy it in the middle of a transaction
	if s.accessList != nil {
		state.accessList = s.accessList.Copy()
	}

	// If there's a prefetcher running, make an inactive copy of it that can
	// only access data but does not actively preload (since the user will not
	// know that they need to explicitly terminate an active copy).
	if s.prefetcher != nil {
		state.prefetcher = s.prefetcher.copy()
	}
	if s.snaps != nil {
		// In order for the miner to be able to use and make additions
		// to the snapshot tree, we need to copy that aswell.
		// Otherwise, any block mined by ourselves will cause gaps in the tree,
		// and force the miner to operate trie-backed only
		state.snaps = s.snaps
		state.snap = s.snap
		// deep copy needed
		state.snapDestructs = make(map[common.Address]struct{})
		for k, v := range s.snapDestructs {
			state.snapDestructs[k] = v
		}
		state.snapAccounts = make(map[common.Address][]byte)
		for k, v := range s.snapAccounts {
			state.snapAccounts[k] = v
		}
		state.snapStorage = make(map[common.Address]map[string][]byte)
		for k, v := range s.snapStorage {
			temp := make(map[string][]byte)
			for kk, vv := range v {
				temp[kk] = vv
			}
			state.snapStorage[k] = temp
		}
	}
	return state
}

// Snapshot returns an identifier for the current revision of the state.
func (s *StateDB) Snapshot() int {
	id := s.nextRevisionId
	s.nextRevisionId++
	s.validRevisions = append(s.validRevisions, revision{id, s.journal.length()})
	return id
}

// RevertToSnapshot reverts all state changes made since the given revision.
func (s *StateDB) RevertToSnapshot(revid int) {
	// Find the snapshot in the stack of valid snapshots.
	idx := sort.Search(len(s.validRevisions), func(i int) bool {
		return s.validRevisions[i].id >= revid
	})
	if idx == len(s.validRevisions) || s.validRevisions[idx].id != revid {
		panic(fmt.Errorf("revision id %v cannot be reverted", revid))
	}
	snapshot := s.validRevisions[idx].journalIndex

	// Replay the journal to undo changes and remove invalidated snapshots
	s.journal.revert(s, snapshot)
	s.validRevisions = s.validRevisions[:idx]
}

// GetRefund returns the current value of the refund counter.
func (s *StateDB) GetRefund() uint64 {
	return s.refund
}

// GetRefund returns the current value of the refund counter.
func (s *StateDB) WaitPipeVerification() error {
	// We need wait for the parent trie to commit
	if s.snap != nil {
		if valid := s.snap.WaitAndGetVerifyRes(); !valid {
			return fmt.Errorf("verification on parent snap failed")
		}
	}
	return nil
}

// Finalise finalises the state by removing the s destructed objects and clears
// the journal as well as the refunds. Finalise, however, will not push any updates
// into the tries just yet. Only IntermediateRoot or Commit will do that.
func (s *StateDB) Finalise(deleteEmptyObjects bool) {
	var overheadCost time.Duration
	defer func() {
		goid := cachemetrics.Goid()
		isSyncMainProcess := cachemetrics.IsSyncMainRoutineID(goid)
		isMinerMainProcess := cachemetrics.IsMinerMainRoutineID(goid)
		// record metrics of syncing main process
		if isSyncMainProcess {
			syncOverheadCost.Update(overheadCost)
			syncOverheadCounter.Inc(overheadCost.Nanoseconds())
		}
		// record metrics of mining main process
		if isMinerMainProcess {
			minerOverheadCost.Update(overheadCost)
			minerOverheadCounter.Inc(overheadCost.Nanoseconds())
		}
	}()
	addressesToPrefetch := make([][]byte, 0, len(s.journal.dirties))
	for addr := range s.journal.dirties {
		obj, exist := s.stateObjects[addr]
		if !exist {
			// ripeMD is 'touched' at block 1714175, in tx 0x1237f737031e40bcde4a8b7e717b2d15e3ecadfe49bb1bbc71ee9deb09c6fcf2
			// That tx goes out of gas, and although the notion of 'touched' does not exist there, the
			// touch-event will still be recorded in the journal. Since ripeMD is a special snowflake,
			// it will persist in the journal even though the journal is reverted. In this special circumstance,
			// it may exist in `s.journal.dirties` but not in `s.stateObjects`.
			// Thus, we can safely ignore it here
			continue
		}
		if obj.suicided || (deleteEmptyObjects && obj.empty()) {
			obj.deleted = true

			// If state snapshotting is active, also mark the destruction there.
			// Note, we can't do this only at the end of a block because multiple
			// transactions within the same block might self destruct and then
			// ressurrect an account; but the snapshotter needs both events.
			if s.snap != nil {
				s.snapDestructs[obj.address] = struct{}{} // We need to maintain account deletions explicitly (will remain set indefinitely)
				delete(s.snapAccounts, obj.address)       // Clear out any previously updated account data (may be recreated via a ressurrect)
				delete(s.snapStorage, obj.address)        // Clear out any previously updated storage data (may be recreated via a ressurrect)
			}
		} else {
			obj.finalise(true) // Prefetch slots in the background
		}
		if _, exist := s.stateObjectsPending[addr]; !exist {
			s.stateObjectsPending[addr] = struct{}{}
		}
		if _, exist := s.stateObjectsDirty[addr]; !exist {
			s.stateObjectsDirty[addr] = struct{}{}
			// At this point, also ship the address off to the precacher. The precacher
			// will start loading tries, and when the change is eventually committed,
			// the commit-phase will be a lot faster
			addressesToPrefetch = append(addressesToPrefetch, common.CopyBytes(addr[:])) // Copy needed for closure
		}
	}
	start := time.Now()
	if s.prefetcher != nil && len(addressesToPrefetch) > 0 {
		s.prefetcher.prefetch(s.originalRoot, addressesToPrefetch, emptyAddr)
	}
	overheadCost = time.Since(start)
	// Invalidate journal because reverting across transactions is not allowed.
	s.clearJournalAndRefund()
}

// IntermediateRoot computes the current root hash of the state trie.
// It is called in between transactions to get the root hash that
// goes into transaction receipts.
func (s *StateDB) IntermediateRoot(deleteEmptyObjects bool) common.Hash {
	if s.lightProcessed {
		s.StopPrefetcher()
		return s.trie.Hash()
	}
	// Finalise all the dirty storage states and write them into the tries
	s.Finalise(deleteEmptyObjects)
	s.AccountsIntermediateRoot()
	return s.StateIntermediateRoot()
}

//CorrectAccountsRoot will fix account roots in pipecommit mode
func (s *StateDB) CorrectAccountsRoot() {
<<<<<<< HEAD
	for addr := range s.stateObjectsPending {
		if obj := s.stateObjects[addr]; !obj.deleted {
			if acc, err := s.snap.Account(crypto.HashData(s.hasher, obj.address.Bytes())); err == nil {
				if acc != nil && len(acc.Root) != 0 {
					obj.data.Root = common.BytesToHash(acc.Root)
=======
	if accounts, err := s.snap.Accounts(); err == nil {
		for _, obj := range s.stateObjects {
			if !obj.deleted && !obj.rootCorrected {
				if account, exist := accounts[crypto.Keccak256Hash(obj.address[:])]; exist && len(account.Root) != 0 {
					obj.data.Root = common.BytesToHash(account.Root)
>>>>>>> 427d1bf9
				}
			}
		}
	}
}

//PopulateSnapAccountAndStorage tries to populate required accounts and storages for pipecommit
func (s *StateDB) PopulateSnapAccountAndStorage() {
	for addr := range s.stateObjectsPending {
		if obj := s.stateObjects[addr]; !obj.deleted {
			if s.snap != nil && !obj.deleted {
				root := obj.data.Root
				storageChanged := s.populateSnapStorage(obj)
				if storageChanged {
					root = emptyRoot
				}
				s.snapAccounts[obj.address] = snapshot.SlimAccountRLP(obj.data.Nonce, obj.data.Balance, root, obj.data.CodeHash)
			}
		}
	}
}

//populateSnapStorage tries to populate required storages for pipecommit, and returns a flag to indicate whether the storage root changed or not
func (s *StateDB) populateSnapStorage(obj *StateObject) bool {
	for key, value := range obj.dirtyStorage {
		obj.pendingStorage[key] = value
	}
	if len(obj.pendingStorage) == 0 {
		return false
	}
	var storage map[string][]byte
	for key, value := range obj.pendingStorage {
		var v []byte
		if (value != common.Hash{}) {
			// Encoding []byte cannot fail, ok to ignore the error.
			v, _ = rlp.EncodeToBytes(common.TrimLeftZeroes(value[:]))
		}
		// If state snapshotting is active, cache the data til commit
		if obj.db.snap != nil {
			if storage == nil {
				// Retrieve the old storage map, if available, create a new one otherwise
				if storage = obj.db.snapStorage[obj.address]; storage == nil {
					storage = make(map[string][]byte)
					obj.db.snapStorage[obj.address] = storage
				}
			}
			storage[string(key[:])] = v // v will be nil if value is 0x00
		}
	}
	return true
}

func (s *StateDB) AccountsIntermediateRoot() {
	tasks := make(chan func())
	finishCh := make(chan struct{})
	defer close(finishCh)
	wg := sync.WaitGroup{}
	for i := 0; i < runtime.NumCPU(); i++ {
		go func() {
			for {
				select {
				case task := <-tasks:
					task()
				case <-finishCh:
					return
				}
			}
		}()
	}

	// Although naively it makes sense to retrieve the account trie and then do
	// the contract storage and account updates sequentially, that short circuits
	// the account prefetcher. Instead, let's process all the storage updates
	// first, giving the account prefeches just a few more milliseconds of time
	// to pull useful data from disk.
	for addr := range s.stateObjectsPending {
		if obj := s.stateObjects[addr]; !obj.deleted {
			wg.Add(1)
			tasks <- func() {
				obj.updateRoot(s.db)

				// If state snapshotting is active, cache the data til commit. Note, this
				// update mechanism is not symmetric to the deletion, because whereas it is
				// enough to track account updates at commit time, deletions need tracking
				// at transaction boundary level to ensure we capture state clearing.
				if s.snap != nil && !obj.deleted {
					s.snapMux.Lock()
					// It is possible to add unnecessary change, but it is fine.
					s.snapAccounts[obj.address] = snapshot.SlimAccountRLP(obj.data.Nonce, obj.data.Balance, obj.data.Root, obj.data.CodeHash)
					s.snapMux.Unlock()
				}
				data, err := rlp.EncodeToBytes(obj)
				if err != nil {
					panic(fmt.Errorf("can't encode object at %x: %v", addr[:], err))
				}
				obj.encodeData = data
				wg.Done()
			}
		}
	}
	wg.Wait()
}

func (s *StateDB) StateIntermediateRoot() common.Hash {
	// If there was a trie prefetcher operating, it gets aborted and irrevocably
	// modified after we start retrieving tries. Remove it from the statedb after
	// this round of use.
	//
	// This is weird pre-byzantium since the first tx runs with a prefetcher and
	// the remainder without, but pre-byzantium even the initial prefetcher is
	// useless, so no sleep lost.
	prefetcher := s.prefetcher
	defer func() {
		s.prefetcherLock.Lock()
		if s.prefetcher != nil {
			s.prefetcher.close()
			s.prefetcher = nil
		}
		// try not use defer inside defer
		s.prefetcherLock.Unlock()
	}()

	// Now we're about to start to write changes to the trie. The trie is so far
	// _untouched_. We can check with the prefetcher, if it can give us a trie
	// which has the same root, but also has some content loaded into it.
	if prefetcher != nil {
		if trie := prefetcher.trie(s.originalRoot); trie != nil {
			s.trie = trie
		}
	}
	if s.trie == nil {
		tr, err := s.db.OpenTrie(s.originalRoot)
		if err != nil {
			panic(fmt.Sprintf("Failed to open trie tree %s", s.originalRoot))
		}
		s.trie = tr
	}

	usedAddrs := make([][]byte, 0, len(s.stateObjectsPending))
	for addr := range s.stateObjectsPending {
		if obj := s.stateObjects[addr]; obj.deleted {
			s.deleteStateObject(obj)
		} else {
			s.updateStateObject(obj)
		}
		usedAddrs = append(usedAddrs, common.CopyBytes(addr[:])) // Copy needed for closure
	}
	if prefetcher != nil {
		prefetcher.used(s.originalRoot, usedAddrs)
	}

	if len(s.stateObjectsPending) > 0 {
		s.stateObjectsPending = make(map[common.Address]struct{})
	}
	// Track the amount of time wasted on hashing the account trie
	if metrics.EnabledExpensive {
		defer func(start time.Time) { s.AccountHashes += time.Since(start) }(time.Now())
	}
	root := s.trie.Hash()
	return root
}

// Prepare sets the current transaction hash and index and block hash which is
// used when the EVM emits new state logs.
func (s *StateDB) Prepare(thash, bhash common.Hash, ti int) {
	s.thash = thash
	s.bhash = bhash
	s.txIndex = ti
	s.accessList = nil
}

func (s *StateDB) clearJournalAndRefund() {
	if len(s.journal.entries) > 0 {
		s.journal = newJournal()
		s.refund = 0
	}
	s.validRevisions = s.validRevisions[:0] // Snapshots can be created without journal entires
}

func (s *StateDB) LightCommit() (common.Hash, *types.DiffLayer, error) {
	codeWriter := s.db.TrieDB().DiskDB().NewBatch()

	// light process already verified it, expectedRoot is trustworthy.
	root := s.expectedRoot

	commitFuncs := []func() error{
		func() error {
			for codeHash, code := range s.diffCode {
				rawdb.WriteCode(codeWriter, codeHash, code)
				if codeWriter.ValueSize() >= ethdb.IdealBatchSize {
					if err := codeWriter.Write(); err != nil {
						return err
					}
					codeWriter.Reset()
				}
			}
			if codeWriter.ValueSize() > 0 {
				if err := codeWriter.Write(); err != nil {
					return err
				}
			}
			return nil
		},
		func() error {
			tasks := make(chan func())
			taskResults := make(chan error, len(s.diffTries))
			tasksNum := 0
			finishCh := make(chan struct{})
			defer close(finishCh)
			threads := gopool.Threads(len(s.diffTries))

			for i := 0; i < threads; i++ {
				go func() {
					for {
						select {
						case task := <-tasks:
							task()
						case <-finishCh:
							return
						}
					}
				}()
			}

			for account, diff := range s.diffTries {
				tmpAccount := account
				tmpDiff := diff
				tasks <- func() {
					root, err := tmpDiff.Commit(nil)
					if err != nil {
						taskResults <- err
						return
					}
					s.db.CacheStorage(crypto.Keccak256Hash(tmpAccount[:]), root, tmpDiff)
					taskResults <- nil
				}
				tasksNum++
			}

			for i := 0; i < tasksNum; i++ {
				err := <-taskResults
				if err != nil {
					return err
				}
			}

			// commit account trie
			var account Account
			root, err := s.trie.Commit(func(_ [][]byte, _ []byte, leaf []byte, parent common.Hash) error {
				if err := rlp.DecodeBytes(leaf, &account); err != nil {
					return nil
				}
				if account.Root != emptyRoot {
					s.db.TrieDB().Reference(account.Root, parent)
				}
				return nil
			})
			if err != nil {
				return err
			}
			if root != emptyRoot {
				s.db.CacheAccount(root, s.trie)
			}
			return nil
		},
		func() error {
			if s.snap != nil {
				if metrics.EnabledExpensive {
					defer func(start time.Time) { s.SnapshotCommits += time.Since(start) }(time.Now())
				}
				// Only update if there's a state transition (skip empty Clique blocks)
				if parent := s.snap.Root(); parent != root {
					// for light commit, always do sync commit
					if err := s.snaps.Update(root, parent, s.snapDestructs, s.snapAccounts, s.snapStorage, nil); err != nil {
						log.Warn("Failed to update snapshot tree", "from", parent, "to", root, "err", err)
					}
					// Keep n diff layers in the memory
					// - head layer is paired with HEAD state
					// - head-1 layer is paired with HEAD-1 state
					// - head-(n-1) layer(bottom-most diff layer) is paired with HEAD-(n-1)state
					if err := s.snaps.Cap(root, s.snaps.CapLimit()); err != nil {
						log.Warn("Failed to cap snapshot tree", "root", root, "layers", s.snaps.CapLimit(), "err", err)
					}
				}
			}
			return nil
		},
	}
	commitRes := make(chan error, len(commitFuncs))
	for _, f := range commitFuncs {
		tmpFunc := f
		go func() {
			commitRes <- tmpFunc()
		}()
	}
	for i := 0; i < len(commitFuncs); i++ {
		r := <-commitRes
		if r != nil {
			return common.Hash{}, nil, r
		}
	}
	s.snap, s.snapDestructs, s.snapAccounts, s.snapStorage = nil, nil, nil, nil
	s.diffTries, s.diffCode = nil, nil
	return root, s.diffLayer, nil
}

// Commit writes the state to the underlying in-memory trie database.
func (s *StateDB) Commit(failPostCommitFunc func(), postCommitFuncs ...func() error) (common.Hash, *types.DiffLayer, error) {
	if s.dbErr != nil {
		return common.Hash{}, nil, fmt.Errorf("commit aborted due to earlier error: %v", s.dbErr)
	}
	// Finalize any pending changes and merge everything into the tries
	if s.lightProcessed {
		root, diff, err := s.LightCommit()
		if err != nil {
			return root, diff, err
		}
		for _, postFunc := range postCommitFuncs {
			err = postFunc()
			if err != nil {
				return root, diff, err
			}
		}
		return root, diff, nil
	}
	var diffLayer *types.DiffLayer
	var verified chan struct{}
	var snapUpdated chan struct{}

	if s.snap != nil {
		diffLayer = &types.DiffLayer{}
	}
	if s.pipeCommit {
		// async commit the MPT
		verified = make(chan struct{})
		snapUpdated = make(chan struct{})
	}

	commmitTrie := func() error {
		commitErr := func() error {
			if s.pipeCommit {
				<-snapUpdated
				// Due to state verification pipeline, the accounts roots are not updated, leading to the data in the difflayer is not correct, capture the correct data here
				s.AccountsIntermediateRoot()
				if parent := s.snap.Root(); parent != s.expectedRoot {
					accountData := make(map[common.Hash][]byte)
					for k, v := range s.snapAccounts {
						accountData[crypto.Keccak256Hash(k[:])] = v
					}
					s.snaps.Snapshot(s.expectedRoot).CorrectAccounts(accountData)
				}
			}

			if s.stateRoot = s.StateIntermediateRoot(); s.fullProcessed && s.expectedRoot != s.stateRoot {
				log.Error("Invalid merkle root", "remote", s.expectedRoot, "local", s.stateRoot)
				return fmt.Errorf("invalid merkle root (remote: %x local: %x)", s.expectedRoot, s.stateRoot)
			}

			tasks := make(chan func())
			taskResults := make(chan error, len(s.stateObjectsDirty))
			tasksNum := 0
			finishCh := make(chan struct{})

			threads := gopool.Threads(len(s.stateObjectsDirty))
			wg := sync.WaitGroup{}
			for i := 0; i < threads; i++ {
				wg.Add(1)
				go func() {
					defer wg.Done()
					for {
						select {
						case task := <-tasks:
							task()
						case <-finishCh:
							return
						}
					}
				}()
			}

			if s.snap != nil {
				for addr := range s.stateObjectsDirty {
					if obj := s.stateObjects[addr]; !obj.deleted {
						if obj.code != nil && obj.dirtyCode {
							diffLayer.Codes = append(diffLayer.Codes, types.DiffCode{
								Hash: common.BytesToHash(obj.CodeHash()),
								Code: obj.code,
							})
						}
					}
				}
			}

			for addr := range s.stateObjectsDirty {
				if obj := s.stateObjects[addr]; !obj.deleted {
					// Write any contract code associated with the state object
					tasks <- func() {
						// Write any storage changes in the state object to its storage trie
						if err := obj.CommitTrie(s.db); err != nil {
							taskResults <- err
						}
						taskResults <- nil
					}
					tasksNum++
				}
			}

			for i := 0; i < tasksNum; i++ {
				err := <-taskResults
				if err != nil {
					close(finishCh)
					return err
				}
			}
			close(finishCh)

			// The onleaf func is called _serially_, so we can reuse the same account
			// for unmarshalling every time.
			var account Account
			root, err := s.trie.Commit(func(_ [][]byte, _ []byte, leaf []byte, parent common.Hash) error {
				if err := rlp.DecodeBytes(leaf, &account); err != nil {
					return nil
				}
				if account.Root != emptyRoot {
					s.db.TrieDB().Reference(account.Root, parent)
				}
				return nil
			})
			if err != nil {
				return err
			}
			if root != emptyRoot {
				s.db.CacheAccount(root, s.trie)
			}
			for _, postFunc := range postCommitFuncs {
				err = postFunc()
				if err != nil {
					return err
				}
			}
			wg.Wait()
			return nil
		}()

		if s.pipeCommit {
			if commitErr == nil {
				s.snaps.Snapshot(s.stateRoot).MarkValid()
			} else {
				// The blockchain will do the further rewind if write block not finish yet
				if failPostCommitFunc != nil {
					failPostCommitFunc()
				}
				log.Error("state verification failed", "err", commitErr)
			}
			close(verified)
		}
		return commitErr
	}

	commitFuncs := []func() error{
		func() error {
			codeWriter := s.db.TrieDB().DiskDB().NewBatch()
			for addr := range s.stateObjectsDirty {
				if obj := s.stateObjects[addr]; !obj.deleted {
					if obj.code != nil && obj.dirtyCode {
						rawdb.WriteCode(codeWriter, common.BytesToHash(obj.CodeHash()), obj.code)
						obj.dirtyCode = false
						if codeWriter.ValueSize() > ethdb.IdealBatchSize {
							if err := codeWriter.Write(); err != nil {
								return err
							}
							codeWriter.Reset()
						}
					}
				}
			}
			if codeWriter.ValueSize() > 0 {
				if err := codeWriter.Write(); err != nil {
					log.Crit("Failed to commit dirty codes", "error", err)
					return err
				}
			}
			return nil
		},
		func() error {
			// If snapshotting is enabled, update the snapshot tree with this new version
			if s.snap != nil {
				if metrics.EnabledExpensive {
					defer func(start time.Time) { s.SnapshotCommits += time.Since(start) }(time.Now())
				}
				if s.pipeCommit {
					defer close(snapUpdated)
				}
				diffLayer.Destructs, diffLayer.Accounts, diffLayer.Storages = s.SnapToDiffLayer()
				// Only update if there's a state transition (skip empty Clique blocks)
				if parent := s.snap.Root(); parent != s.expectedRoot {
					err := s.snaps.Update(s.expectedRoot, parent, s.snapDestructs, s.snapAccounts, s.snapStorage, verified)

					if err != nil {
						log.Warn("Failed to update snapshot tree", "from", parent, "to", s.expectedRoot, "err", err)
					}

					// Keep n diff layers in the memory
					// - head layer is paired with HEAD state
					// - head-1 layer is paired with HEAD-1 state
					// - head-(n-1) layer(bottom-most diff layer) is paired with HEAD-(n-1)state
					go func() {
						if err := s.snaps.Cap(s.expectedRoot, s.snaps.CapLimit()); err != nil {
							log.Warn("Failed to cap snapshot tree", "root", s.expectedRoot, "layers", s.snaps.CapLimit(), "err", err)
						}
					}()
				}
			}
			return nil
		},
	}
	if s.pipeCommit {
		go commmitTrie()
	} else {
		commitFuncs = append(commitFuncs, commmitTrie)
	}
	commitRes := make(chan error, len(commitFuncs))
	for _, f := range commitFuncs {
		tmpFunc := f
		go func() {
			commitRes <- tmpFunc()
		}()
	}
	for i := 0; i < len(commitFuncs); i++ {
		r := <-commitRes
		if r != nil {
			return common.Hash{}, nil, r
		}
	}
	root := s.stateRoot
	if s.pipeCommit {
		root = s.expectedRoot
	}

	return root, diffLayer, nil
}

func (s *StateDB) DiffLayerToSnap(diffLayer *types.DiffLayer) (map[common.Address]struct{}, map[common.Address][]byte, map[common.Address]map[string][]byte, error) {
	snapDestructs := make(map[common.Address]struct{})
	snapAccounts := make(map[common.Address][]byte)
	snapStorage := make(map[common.Address]map[string][]byte)

	for _, des := range diffLayer.Destructs {
		snapDestructs[des] = struct{}{}
	}
	for _, account := range diffLayer.Accounts {
		snapAccounts[account.Account] = account.Blob
	}
	for _, storage := range diffLayer.Storages {
		// should never happen
		if len(storage.Keys) != len(storage.Vals) {
			return nil, nil, nil, errors.New("invalid diffLayer: length of keys and values mismatch")
		}
		snapStorage[storage.Account] = make(map[string][]byte, len(storage.Keys))
		n := len(storage.Keys)
		for i := 0; i < n; i++ {
			snapStorage[storage.Account][storage.Keys[i]] = storage.Vals[i]
		}
	}
	return snapDestructs, snapAccounts, snapStorage, nil
}

func (s *StateDB) SnapToDiffLayer() ([]common.Address, []types.DiffAccount, []types.DiffStorage) {
	destructs := make([]common.Address, 0, len(s.snapDestructs))
	for account := range s.snapDestructs {
		destructs = append(destructs, account)
	}
	accounts := make([]types.DiffAccount, 0, len(s.snapAccounts))
	for accountHash, account := range s.snapAccounts {
		accounts = append(accounts, types.DiffAccount{
			Account: accountHash,
			Blob:    account,
		})
	}
	storages := make([]types.DiffStorage, 0, len(s.snapStorage))
	for accountHash, storage := range s.snapStorage {
		keys := make([]string, 0, len(storage))
		values := make([][]byte, 0, len(storage))
		for k, v := range storage {
			keys = append(keys, k)
			values = append(values, v)
		}
		storages = append(storages, types.DiffStorage{
			Account: accountHash,
			Keys:    keys,
			Vals:    values,
		})
	}
	return destructs, accounts, storages
}

// PrepareAccessList handles the preparatory steps for executing a state transition with
// regards to both EIP-2929 and EIP-2930:
//
// - Add sender to access list (2929)
// - Add destination to access list (2929)
// - Add precompiles to access list (2929)
// - Add the contents of the optional tx access list (2930)
//
// This method should only be called if Yolov3/Berlin/2929+2930 is applicable at the current number.
func (s *StateDB) PrepareAccessList(sender common.Address, dst *common.Address, precompiles []common.Address, list types.AccessList) {
	s.AddAddressToAccessList(sender)
	if dst != nil {
		s.AddAddressToAccessList(*dst)
		// If it's a create-tx, the destination will be added inside evm.create
	}
	for _, addr := range precompiles {
		s.AddAddressToAccessList(addr)
	}
	for _, el := range list {
		s.AddAddressToAccessList(el.Address)
		for _, key := range el.StorageKeys {
			s.AddSlotToAccessList(el.Address, key)
		}
	}
}

// AddAddressToAccessList adds the given address to the access list
func (s *StateDB) AddAddressToAccessList(addr common.Address) {
	if s.accessList == nil {
		s.accessList = newAccessList()
	}
	if s.accessList.AddAddress(addr) {
		s.journal.append(accessListAddAccountChange{&addr})
	}
}

// AddSlotToAccessList adds the given (address, slot)-tuple to the access list
func (s *StateDB) AddSlotToAccessList(addr common.Address, slot common.Hash) {
	if s.accessList == nil {
		s.accessList = newAccessList()
	}
	addrMod, slotMod := s.accessList.AddSlot(addr, slot)
	if addrMod {
		// In practice, this should not happen, since there is no way to enter the
		// scope of 'address' without having the 'address' become already added
		// to the access list (via call-variant, create, etc).
		// Better safe than sorry, though
		s.journal.append(accessListAddAccountChange{&addr})
	}
	if slotMod {
		s.journal.append(accessListAddSlotChange{
			address: &addr,
			slot:    &slot,
		})
	}
}

// AddressInAccessList returns true if the given address is in the access list.
func (s *StateDB) AddressInAccessList(addr common.Address) bool {
	if s.accessList == nil {
		return false
	}
	return s.accessList.ContainsAddress(addr)
}

// SlotInAccessList returns true if the given (address, slot)-tuple is in the access list.
func (s *StateDB) SlotInAccessList(addr common.Address, slot common.Hash) (addressPresent bool, slotPresent bool) {
	if s.accessList == nil {
		return false, false
	}
	return s.accessList.Contains(addr, slot)
}

func (s *StateDB) GetDirtyAccounts() []common.Address {
	accounts := make([]common.Address, 0, len(s.stateObjectsDirty))
	for account := range s.stateObjectsDirty {
		accounts = append(accounts, account)
	}
	return accounts
}<|MERGE_RESOLUTION|>--- conflicted
+++ resolved
@@ -1211,19 +1211,11 @@
 
 //CorrectAccountsRoot will fix account roots in pipecommit mode
 func (s *StateDB) CorrectAccountsRoot() {
-<<<<<<< HEAD
-	for addr := range s.stateObjectsPending {
-		if obj := s.stateObjects[addr]; !obj.deleted {
-			if acc, err := s.snap.Account(crypto.HashData(s.hasher, obj.address.Bytes())); err == nil {
-				if acc != nil && len(acc.Root) != 0 {
-					obj.data.Root = common.BytesToHash(acc.Root)
-=======
 	if accounts, err := s.snap.Accounts(); err == nil {
 		for _, obj := range s.stateObjects {
 			if !obj.deleted && !obj.rootCorrected {
 				if account, exist := accounts[crypto.Keccak256Hash(obj.address[:])]; exist && len(account.Root) != 0 {
 					obj.data.Root = common.BytesToHash(account.Root)
->>>>>>> 427d1bf9
 				}
 			}
 		}
