// Copyright 2019 The go-ethereum Authors
// This file is part of the go-ethereum library.
//
// The go-ethereum library is free software: you can redistribute it and/or modify
// it under the terms of the GNU Lesser General Public License as published by
// the Free Software Foundation, either version 3 of the License, or
// (at your option) any later version.
//
// The go-ethereum library is distributed in the hope that it will be useful,
// but WITHOUT ANY WARRANTY; without even the implied warranty of
// MERCHANTABILITY or FITNESS FOR A PARTICULAR PURPOSE. See the
// GNU Lesser General Public License for more details.
//
// You should have received a copy of the GNU Lesser General Public License
// along with the go-ethereum library. If not, see <http://www.gnu.org/licenses/>.

package core

import (
	"context"
	"sync/atomic"
	"time"

	"github.com/ethereum/go-ethereum/consensus"
	"github.com/ethereum/go-ethereum/core/state"
	"github.com/ethereum/go-ethereum/core/types"
	"github.com/ethereum/go-ethereum/core/vm"
	"github.com/ethereum/go-ethereum/metrics"
	"github.com/ethereum/go-ethereum/params"
)

<<<<<<< HEAD
var (
	statePrefetchTimer   = metrics.NewRegisteredTimer("state/prefetch/delay", nil)
	statePrefetchCounter = metrics.NewRegisteredCounter("state/prefetch/total", nil)
)

const prefetchThread = 2
=======
const prefetchThread = 3
>>>>>>> 343b3150
const checkInterval = 10

// statePrefetcher is a basic Prefetcher, which blindly executes a block on top
// of an arbitrary state with the goal of prefetching potentially useful state
// data from disk before the main block processor start executing.
type statePrefetcher struct {
	config *params.ChainConfig // Chain configuration options
	bc     *BlockChain         // Canonical block chain
	engine consensus.Engine    // Consensus engine used for block rewards
}

// NewStatePrefetcher initialises a new statePrefetcher.
func NewStatePrefetcher(config *params.ChainConfig, bc *BlockChain, engine consensus.Engine) *statePrefetcher {
	return &statePrefetcher{
		config: config,
		bc:     bc,
		engine: engine,
	}
}

// Prefetch processes the state changes according to the Ethereum rules by running
// the transaction messages using the statedb, but any changes are discarded. The
// only goal is to pre-cache transaction signatures and snapshot clean state.
func (p *statePrefetcher) Prefetch(block *types.Block, statedb *state.StateDB, cfg vm.Config, interrupt *uint32) {
	var (
		header = block.Header()
		signer = types.MakeSigner(p.config, header.Number)
	)
	start := time.Now()
	transactions := block.Transactions()
	sortTransactions := make([][]*types.Transaction, prefetchThread)
	for i := 0; i < prefetchThread; i++ {
		sortTransactions[i] = make([]*types.Transaction, 0, len(transactions)/prefetchThread)
	}
	for idx := range transactions {
		threadIdx := idx % prefetchThread
		sortTransactions[threadIdx] = append(sortTransactions[threadIdx], transactions[idx])
	}
	// No need to execute the first batch, since the main processor will do it.
	for i := 0; i < prefetchThread; i++ {
		go func(idx int) {
			newStatedb := statedb.Copy()
			newStatedb.EnableWriteOnSharedStorage()
			gaspool := new(GasPool).AddGas(block.GasLimit())
			blockContext := NewEVMBlockContext(header, p.bc, nil)
			evm := vm.NewEVM(blockContext, vm.TxContext{}, statedb, p.config, cfg)
			// Iterate over and process the individual transactions
			for i, tx := range sortTransactions[idx] {
				// If block precaching was interrupted, abort
				if interrupt != nil && atomic.LoadUint32(interrupt) == 1 {
					return
				}
				// Convert the transaction into an executable message and pre-cache its sender
				msg, err := tx.AsMessage(signer)
				if err != nil {
					return // Also invalid block, bail out
				}
				newStatedb.Prepare(tx.Hash(), header.Hash(), i)
				precacheTransaction(msg, p.config, gaspool, newStatedb, header, evm)
			}
		}(i)
	}
	statePrefetchTimer.Update(time.Since(start))
	statePrefetchCounter.Inc(int64(time.Since(start)))
}

// PrefetchMining processes the state changes according to the Ethereum rules by running
// the transaction messages using the statedb, but any changes are discarded. The
// only goal is to pre-cache transaction signatures and snapshot clean state. Only used for mining stage
func (p *statePrefetcher) PrefetchMining(txs *types.TransactionsByPriceAndNonce, header *types.Header, gasLimit uint64, statedb *state.StateDB, cfg vm.Config, interruptCh <-chan struct{}, txCurr **types.Transaction) {
	var signer = types.MakeSigner(p.config, header.Number)

	txCh := make(chan *types.Transaction, 2*prefetchThread)
	for i := 0; i < prefetchThread; i++ {
		go func(startCh <-chan *types.Transaction, stopCh <-chan struct{}) {
			idx := 0
			newStatedb := statedb.Copy()
			newStatedb.EnableWriteOnSharedStorage()
			gaspool := new(GasPool).AddGas(gasLimit)
			blockContext := NewEVMBlockContext(header, p.bc, nil)
			evm := vm.NewEVM(blockContext, vm.TxContext{}, statedb, p.config, cfg)
			// Iterate over and process the individual transactions
			for {
				select {
				case tx := <-startCh:
					// Convert the transaction into an executable message and pre-cache its sender
					msg, err := tx.AsMessageNoNonceCheck(signer)
					if err != nil {
						return // Also invalid block, bail out
					}
					idx++
					newStatedb.Prepare(tx.Hash(), header.Hash(), idx)
					precacheTransaction(msg, p.config, gaspool, newStatedb, header, evm)
					gaspool = new(GasPool).AddGas(gasLimit)
				case <-stopCh:
					return
				}
			}
		}(txCh, interruptCh)
	}
	go func(txset *types.TransactionsByPriceAndNonce) {
		count := 0
		for {
			tx := txset.Peek()
			if tx == nil {
				return
			}
			select {
			case <-interruptCh:
				return
			default:
			}
			if count++; count%checkInterval == 0 {
				if *txCurr == nil {
					return
				}
				txset.Forward(*txCurr)
			}
			txCh <- tx
			txset.Shift()
		}
	}(txs)
}

// precacheTransaction attempts to apply a transaction to the given state database
// and uses the input parameters for its environment. The goal is not to execute
// the transaction successfully, rather to warm up touched data slots.
func precacheTransaction(msg types.Message, config *params.ChainConfig, gaspool *GasPool, statedb *state.StateDB, header *types.Header, evm *vm.EVM) {
	// Update the evm with the new transaction context.
	evm.Reset(NewEVMTxContext(msg), statedb)
	// Add addresses to access list if applicable
	ApplyMessage(context.TODO(), evm, msg, gaspool)
}<|MERGE_RESOLUTION|>--- conflicted
+++ resolved
@@ -29,16 +29,12 @@
 	"github.com/ethereum/go-ethereum/params"
 )
 
-<<<<<<< HEAD
 var (
 	statePrefetchTimer   = metrics.NewRegisteredTimer("state/prefetch/delay", nil)
 	statePrefetchCounter = metrics.NewRegisteredCounter("state/prefetch/total", nil)
 )
 
-const prefetchThread = 2
-=======
 const prefetchThread = 3
->>>>>>> 343b3150
 const checkInterval = 10
 
 // statePrefetcher is a basic Prefetcher, which blindly executes a block on top
