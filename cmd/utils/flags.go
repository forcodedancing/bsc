--- conflicted
+++ resolved
@@ -1642,16 +1642,12 @@
 	if ctx.GlobalBool(DisableVoteAttestationFlag.Name) {
 		cfg.DisableVoteAttestation = true
 	}
-<<<<<<< HEAD
-
 	if ctx.GlobalIsSet(MinerMEVRelaysFlag.Name) {
 		cfg.MEVRelays = ctx.GlobalStringSlice(MinerMEVRelaysFlag.Name)
 	}
 	if ctx.GlobalIsSet(MinerMEVRelaysGrpcFlag.Name) {
 		cfg.MevRelaysGRPC = ctx.GlobalStringSlice(MinerMEVRelaysGrpcFlag.Name)
 	}
-=======
->>>>>>> bb6bdc05
 }
 
 func setWhitelist(ctx *cli.Context, cfg *ethconfig.Config) {
