--- conflicted
+++ resolved
@@ -643,15 +643,9 @@
 				logs = append(logs, receipt.Logs...)
 			}
 			// Commit block and state to database.
-<<<<<<< HEAD
 			start := time.Now()
 			_, err := w.chain.WriteBlockWithState(block, receipts, logs, task.state, true)
 			perf.RecordMPMetrics(perf.MpMiningWrite, start)
-=======
-			//	task.state.SetExpectedStateRoot(block.Root())
-
-			_, err := w.chain.WriteBlockWithState(block, receipts, logs, task.state, true)
->>>>>>> 4dbedd07
 
 			if err != nil {
 				log.Error("Failed writing block to chain", "err", err)
@@ -1032,11 +1026,8 @@
 	s := w.current.state
 	startFinalize := time.Now()
 	block, receipts, err := w.engine.FinalizeAndAssemble(w.chain, types.CopyHeader(w.current.header), s, w.current.txs, uncles, w.current.receipts)
-<<<<<<< HEAD
 	perf.RecordMPMetrics(perf.MpMiningFinalize, startFinalize)
-=======
-	//	perf.RecordMPMetrics(perf.MpMiningFinalize, startFinalize)
->>>>>>> 4dbedd07
+  
 	if err != nil {
 		return err
 	}
