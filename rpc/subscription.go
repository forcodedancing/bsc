// Copyright 2016 The go-ethereum Authors
// This file is part of the go-ethereum library.
//
// The go-ethereum library is free software: you can redistribute it and/or modify
// it under the terms of the GNU Lesser General Public License as published by
// the Free Software Foundation, either version 3 of the License, or
// (at your option) any later version.
//
// The go-ethereum library is distributed in the hope that it will be useful,
// but WITHOUT ANY WARRANTY; without even the implied warranty of
// MERCHANTABILITY or FITNESS FOR A PARTICULAR PURPOSE. See the
// GNU Lesser General Public License for more details.
//
// You should have received a copy of the GNU Lesser General Public License
// along with the go-ethereum library. If not, see <http://www.gnu.org/licenses/>.

package rpc

import (
	"container/list"
	"context"
	crand "crypto/rand"
	"encoding/binary"
	"encoding/hex"
	"encoding/json"
	"errors"
	"math/rand"
	"reflect"
	"strings"
	"sync"
	"time"
)

var (
<<<<<<< HEAD
	// ErrNotificationsUnsupported is returned when the connection doesn't support notifications
	ErrNotificationsUnsupported = errors.New("notifications not supported")
=======
	// ErrNotificationsUnsupported is returned by the client when the connection doesn't
	// support notifications. You can use this error value to check for subscription
	// support like this:
	//
	//	sub, err := client.EthSubscribe(ctx, channel, "newHeads", true)
	//	if errors.Is(err, rpc.ErrNotificationsUnsupported) {
	//		// Server does not support subscriptions, fall back to polling.
	//	}
	//
	ErrNotificationsUnsupported = notificationsUnsupportedError{}

>>>>>>> bed84606
	// ErrSubscriptionNotFound is returned when the notification for the given id is not found
	ErrSubscriptionNotFound = errors.New("subscription not found")
)

var globalGen = randomIDGenerator()

// ID defines a pseudo random number that is used to identify RPC subscriptions.
type ID string

// NewID returns a new, random ID.
func NewID() ID {
	return globalGen()
}

// randomIDGenerator returns a function generates a random IDs.
func randomIDGenerator() func() ID {
	var buf = make([]byte, 8)
	var seed int64
	if _, err := crand.Read(buf); err == nil {
		seed = int64(binary.BigEndian.Uint64(buf))
	} else {
		seed = int64(time.Now().Nanosecond())
	}

	var (
		mu  sync.Mutex
		rng = rand.New(rand.NewSource(seed))
	)
	return func() ID {
		mu.Lock()
		defer mu.Unlock()
		id := make([]byte, 16)
		rng.Read(id)
		return encodeID(id)
	}
}

func encodeID(b []byte) ID {
	id := hex.EncodeToString(b)
	id = strings.TrimLeft(id, "0")
	if id == "" {
		id = "0" // ID's are RPC quantities, no leading zero's and 0 is 0x0.
	}
	return ID("0x" + id)
}

type notifierKey struct{}

// NotifierFromContext returns the Notifier value stored in ctx, if any.
func NotifierFromContext(ctx context.Context) (*Notifier, bool) {
	n, ok := ctx.Value(notifierKey{}).(*Notifier)
	return n, ok
}

// Notifier is tied to a RPC connection that supports subscriptions.
// Server callbacks use the notifier to send notifications.
type Notifier struct {
	h         *handler
	namespace string

	mu           sync.Mutex
	sub          *Subscription
	buffer       []json.RawMessage
	callReturned bool
	activated    bool
}

// CreateSubscription returns a new subscription that is coupled to the
// RPC connection. By default subscriptions are inactive and notifications
// are dropped until the subscription is marked as active. This is done
// by the RPC server after the subscription ID is send to the client.
func (n *Notifier) CreateSubscription() *Subscription {
	n.mu.Lock()
	defer n.mu.Unlock()

	if n.sub != nil {
		panic("can't create multiple subscriptions with Notifier")
	} else if n.callReturned {
		panic("can't create subscription after subscribe call has returned")
	}
	n.sub = &Subscription{ID: n.h.idgen(), namespace: n.namespace, err: make(chan error, 1)}
	return n.sub
}

// Notify sends a notification to the client with the given data as payload.
// If an error occurs the RPC connection is closed and the error is returned.
func (n *Notifier) Notify(id ID, data interface{}) error {
	enc, err := json.Marshal(data)
	if err != nil {
		return err
	}

	n.mu.Lock()
	defer n.mu.Unlock()

	if n.sub == nil {
		panic("can't Notify before subscription is created")
	} else if n.sub.ID != id {
		panic("Notify with wrong ID")
	}
	if n.activated {
		return n.send(n.sub, enc)
	}
	n.buffer = append(n.buffer, enc)
	return nil
}

// Closed returns a channel that is closed when the RPC connection is closed.
// Deprecated: use subscription error channel
func (n *Notifier) Closed() <-chan interface{} {
	return n.h.conn.closed()
}

// takeSubscription returns the subscription (if one has been created). No subscription can
// be created after this call.
func (n *Notifier) takeSubscription() *Subscription {
	n.mu.Lock()
	defer n.mu.Unlock()
	n.callReturned = true
	return n.sub
}

// activate is called after the subscription ID was sent to client. Notifications are
// buffered before activation. This prevents notifications being sent to the client before
// the subscription ID is sent to the client.
func (n *Notifier) activate() error {
	n.mu.Lock()
	defer n.mu.Unlock()

	for _, data := range n.buffer {
		if err := n.send(n.sub, data); err != nil {
			return err
		}
	}
	n.activated = true
	return nil
}

func (n *Notifier) send(sub *Subscription, data json.RawMessage) error {
	params, _ := json.Marshal(&subscriptionResult{ID: string(sub.ID), Result: data})
	ctx := context.Background()

	msg := &jsonrpcMessage{
		Version: vsn,
		Method:  n.namespace + notificationMethodSuffix,
		Params:  params,
	}
	return n.h.conn.writeJSON(ctx, msg, false)
}

// A Subscription is created by a notifier and tied to that notifier. The client can use
// this subscription to wait for an unsubscribe request for the client, see Err().
type Subscription struct {
	ID        ID
	namespace string
	err       chan error // closed on unsubscribe
}

// Err returns a channel that is closed when the client send an unsubscribe request.
func (s *Subscription) Err() <-chan error {
	return s.err
}

// MarshalJSON marshals a subscription as its ID.
func (s *Subscription) MarshalJSON() ([]byte, error) {
	return json.Marshal(s.ID)
}

// ClientSubscription is a subscription established through the Client's Subscribe or
// EthSubscribe methods.
type ClientSubscription struct {
	client    *Client
	etype     reflect.Type
	channel   reflect.Value
	namespace string
	subid     string

	// The in channel receives notification values from client dispatcher.
	in chan json.RawMessage

	// The error channel receives the error from the forwarding loop.
	// It is closed by Unsubscribe.
	err     chan error
	errOnce sync.Once

	// Closing of the subscription is requested by sending on 'quit'. This is handled by
	// the forwarding loop, which closes 'forwardDone' when it has stopped sending to
	// sub.channel. Finally, 'unsubDone' is closed after unsubscribing on the server side.
	quit        chan error
	forwardDone chan struct{}
	unsubDone   chan struct{}
}

// This is the sentinel value sent on sub.quit when Unsubscribe is called.
var errUnsubscribed = errors.New("unsubscribed")

func newClientSubscription(c *Client, namespace string, channel reflect.Value) *ClientSubscription {
	sub := &ClientSubscription{
		client:      c,
		namespace:   namespace,
		etype:       channel.Type().Elem(),
		channel:     channel,
		in:          make(chan json.RawMessage),
		quit:        make(chan error),
		forwardDone: make(chan struct{}),
		unsubDone:   make(chan struct{}),
		err:         make(chan error, 1),
	}
	return sub
}

// Err returns the subscription error channel. The intended use of Err is to schedule
// resubscription when the client connection is closed unexpectedly.
//
// The error channel receives a value when the subscription has ended due to an error. The
// received error is nil if Close has been called on the underlying client and no other
// error has occurred.
//
// The error channel is closed when Unsubscribe is called on the subscription.
func (sub *ClientSubscription) Err() <-chan error {
	return sub.err
}

// Unsubscribe unsubscribes the notification and closes the error channel.
// It can safely be called more than once.
func (sub *ClientSubscription) Unsubscribe() {
	sub.errOnce.Do(func() {
		select {
		case sub.quit <- errUnsubscribed:
			<-sub.unsubDone
		case <-sub.unsubDone:
		}
		close(sub.err)
	})
}

// deliver is called by the client's message dispatcher to send a notification value.
func (sub *ClientSubscription) deliver(result json.RawMessage) (ok bool) {
	select {
	case sub.in <- result:
		return true
	case <-sub.forwardDone:
		return false
	}
}

// close is called by the client's message dispatcher when the connection is closed.
func (sub *ClientSubscription) close(err error) {
	select {
	case sub.quit <- err:
	case <-sub.forwardDone:
	}
}

// run is the forwarding loop of the subscription. It runs in its own goroutine and
// is launched by the client's handler after the subscription has been created.
func (sub *ClientSubscription) run() {
	defer close(sub.unsubDone)

	unsubscribe, err := sub.forward()

	// The client's dispatch loop won't be able to execute the unsubscribe call if it is
	// blocked in sub.deliver() or sub.close(). Closing forwardDone unblocks them.
	close(sub.forwardDone)

	// Call the unsubscribe method on the server.
	if unsubscribe {
		sub.requestUnsubscribe()
	}

	// Send the error.
	if err != nil {
		if err == ErrClientQuit {
			// ErrClientQuit gets here when Client.Close is called. This is reported as a
			// nil error because it's not an error, but we can't close sub.err here.
			err = nil
		}
		sub.err <- err
	}
}

// forward is the forwarding loop. It takes in RPC notifications and sends them
// on the subscription channel.
func (sub *ClientSubscription) forward() (unsubscribeServer bool, err error) {
	cases := []reflect.SelectCase{
		{Dir: reflect.SelectRecv, Chan: reflect.ValueOf(sub.quit)},
		{Dir: reflect.SelectRecv, Chan: reflect.ValueOf(sub.in)},
		{Dir: reflect.SelectSend, Chan: sub.channel},
	}
	buffer := list.New()

	for {
		var chosen int
		var recv reflect.Value
		if buffer.Len() == 0 {
			// Idle, omit send case.
			chosen, recv, _ = reflect.Select(cases[:2])
		} else {
			// Non-empty buffer, send the first queued item.
			cases[2].Send = reflect.ValueOf(buffer.Front().Value)
			chosen, recv, _ = reflect.Select(cases)
		}

		switch chosen {
		case 0: // <-sub.quit
			if !recv.IsNil() {
				err = recv.Interface().(error)
			}
			if err == errUnsubscribed {
				// Exiting because Unsubscribe was called, unsubscribe on server.
				return true, nil
			}
			return false, err

		case 1: // <-sub.in
			val, err := sub.unmarshal(recv.Interface().(json.RawMessage))
			if err != nil {
				return true, err
			}
			if buffer.Len() == maxClientSubscriptionBuffer {
				return true, ErrSubscriptionQueueOverflow
			}
			buffer.PushBack(val)

		case 2: // sub.channel<-
			cases[2].Send = reflect.Value{} // Don't hold onto the value.
			buffer.Remove(buffer.Front())
		}
	}
}

func (sub *ClientSubscription) unmarshal(result json.RawMessage) (interface{}, error) {
	val := reflect.New(sub.etype)
	err := json.Unmarshal(result, val.Interface())
	return val.Elem().Interface(), err
}

func (sub *ClientSubscription) requestUnsubscribe() error {
	var result interface{}
	return sub.client.Call(&result, sub.namespace+unsubscribeMethodSuffix, sub.subid)
}<|MERGE_RESOLUTION|>--- conflicted
+++ resolved
@@ -32,10 +32,6 @@
 )
 
 var (
-<<<<<<< HEAD
-	// ErrNotificationsUnsupported is returned when the connection doesn't support notifications
-	ErrNotificationsUnsupported = errors.New("notifications not supported")
-=======
 	// ErrNotificationsUnsupported is returned by the client when the connection doesn't
 	// support notifications. You can use this error value to check for subscription
 	// support like this:
@@ -47,7 +43,6 @@
 	//
 	ErrNotificationsUnsupported = notificationsUnsupportedError{}
 
->>>>>>> bed84606
 	// ErrSubscriptionNotFound is returned when the notification for the given id is not found
 	ErrSubscriptionNotFound = errors.New("subscription not found")
 )
