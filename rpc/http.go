// Copyright 2015 The go-ethereum Authors
// This file is part of the go-ethereum library.
//
// The go-ethereum library is free software: you can redistribute it and/or modify
// it under the terms of the GNU Lesser General Public License as published by
// the Free Software Foundation, either version 3 of the License, or
// (at your option) any later version.
//
// The go-ethereum library is distributed in the hope that it will be useful,
// but WITHOUT ANY WARRANTY; without even the implied warranty of
// MERCHANTABILITY or FITNESS FOR A PARTICULAR PURPOSE. See the
// GNU Lesser General Public License for more details.
//
// You should have received a copy of the GNU Lesser General Public License
// along with the go-ethereum library. If not, see <http://www.gnu.org/licenses/>.

package rpc

import (
	"bytes"
	"context"
	"encoding/json"
	"errors"
	"fmt"
	"io"
	"io/ioutil"
	"mime"
	"net/http"
	"net/url"
	"sync"
	"time"
)

const (
	maxRequestContentLength = 1024 * 1024 * 5
	contentType             = "application/json"
)

// https://www.jsonrpc.org/historical/json-rpc-over-http.html#id13
var acceptedContentTypes = []string{contentType, "application/json-rpc", "application/jsonrequest"}

type httpConn struct {
	client    *http.Client
	url       string
	closeOnce sync.Once
	closeCh   chan interface{}
	mu        sync.Mutex // protects headers
	headers   http.Header
}

// httpConn implements ServerCodec, but it is treated specially by Client
// and some methods don't work. The panic() stubs here exist to ensure
// this special treatment is correct.

func (hc *httpConn) writeJSON(context.Context, interface{}) error {
	panic("writeJSON called on httpConn")
}

func (hc *httpConn) peerInfo() PeerInfo {
	panic("peerInfo called on httpConn")
}

func (hc *httpConn) remoteAddr() string {
	return hc.url
}

func (hc *httpConn) readBatch() ([]*jsonrpcMessage, bool, error) {
	<-hc.closeCh
	return nil, false, io.EOF
}

func (hc *httpConn) close() {
	hc.closeOnce.Do(func() { close(hc.closeCh) })
}

func (hc *httpConn) closed() <-chan interface{} {
	return hc.closeCh
}

// HTTPTimeouts represents the configuration params for the HTTP RPC server.
type HTTPTimeouts struct {
	// ReadTimeout is the maximum duration for reading the entire
	// request, including the body.
	//
	// Because ReadTimeout does not let Handlers make per-request
	// decisions on each request body's acceptable deadline or
	// upload rate, most users will prefer to use
	// ReadHeaderTimeout. It is valid to use them both.
	ReadTimeout time.Duration

	// WriteTimeout is the maximum duration before timing out
	// writes of the response. It is reset whenever a new
	// request's header is read. Like ReadTimeout, it does not
	// let Handlers make decisions on a per-request basis.
	WriteTimeout time.Duration

	// IdleTimeout is the maximum amount of time to wait for the
	// next request when keep-alives are enabled. If IdleTimeout
	// is zero, the value of ReadTimeout is used. If both are
	// zero, ReadHeaderTimeout is used.
	IdleTimeout time.Duration
}

// DefaultHTTPTimeouts represents the default timeout values used if further
// configuration is not provided.
var DefaultHTTPTimeouts = HTTPTimeouts{
	ReadTimeout:  30 * time.Second,
	WriteTimeout: 30 * time.Second,
	IdleTimeout:  120 * time.Second,
}

// DialHTTPWithClient creates a new RPC client that connects to an RPC server over HTTP
// using the provided HTTP Client.
func DialHTTPWithClient(endpoint string, client *http.Client) (*Client, error) {
	// Sanity check URL so we don't end up with a client that will fail every request.
	_, err := url.Parse(endpoint)
	if err != nil {
		return nil, err
	}

	initctx := context.Background()
	headers := make(http.Header, 2)
	headers.Set("accept", contentType)
	headers.Set("content-type", contentType)
	return newClient(initctx, func(context.Context) (ServerCodec, error) {
		hc := &httpConn{
			client:  client,
			headers: headers,
			url:     endpoint,
			closeCh: make(chan interface{}),
		}
		return hc, nil
	})
}

// DialHTTP creates a new RPC client that connects to an RPC server over HTTP.
func DialHTTP(endpoint string) (*Client, error) {
	return DialHTTPWithClient(endpoint, new(http.Client))
}

func (c *Client) sendHTTP(ctx context.Context, op *requestOp, msg interface{}) error {
	hc := c.writeConn.(*httpConn)
	respBody, err := hc.doRequest(ctx, msg)
	if err != nil {
		return err
	}
	defer respBody.Close()

	var respmsg jsonrpcMessage
	if err := json.NewDecoder(respBody).Decode(&respmsg); err != nil {
		return err
	}
	op.resp <- &respmsg
	return nil
}

func (c *Client) sendBatchHTTP(ctx context.Context, op *requestOp, msgs []*jsonrpcMessage) error {
	hc := c.writeConn.(*httpConn)
	respBody, err := hc.doRequest(ctx, msgs)
	if err != nil {
		return err
	}
	defer respBody.Close()
	var respmsgs []jsonrpcMessage
	if err := json.NewDecoder(respBody).Decode(&respmsgs); err != nil {
		return err
	}
	for i := 0; i < len(respmsgs); i++ {
		op.resp <- &respmsgs[i]
	}
	return nil
}

func (hc *httpConn) doRequest(ctx context.Context, msg interface{}) (io.ReadCloser, error) {
	body, err := json.Marshal(msg)
	if err != nil {
		return nil, err
	}
	req, err := http.NewRequestWithContext(ctx, "POST", hc.url, ioutil.NopCloser(bytes.NewReader(body)))
	if err != nil {
		return nil, err
	}
	req.ContentLength = int64(len(body))
	req.GetBody = func() (io.ReadCloser, error) { return ioutil.NopCloser(bytes.NewReader(body)), nil }

	// set headers
	hc.mu.Lock()
	req.Header = hc.headers.Clone()
	hc.mu.Unlock()

	// do request
	resp, err := hc.client.Do(req)
	if err != nil {
		return nil, err
	}
	if resp.StatusCode < 200 || resp.StatusCode >= 300 {
		var buf bytes.Buffer
		var body []byte
		if _, err := buf.ReadFrom(resp.Body); err == nil {
			body = buf.Bytes()
		}

		return nil, HTTPError{
			Status:     resp.Status,
			StatusCode: resp.StatusCode,
			Body:       body,
		}
	}
	return resp.Body, nil
}

// httpServerConn turns a HTTP connection into a Conn.
type httpServerConn struct {
	io.Reader
	io.Writer
	r *http.Request
}

func newHTTPServerConn(r *http.Request, w http.ResponseWriter) ServerCodec {
	body := io.LimitReader(r.Body, maxRequestContentLength)
	conn := &httpServerConn{Reader: body, Writer: w, r: r}
	return NewCodec(conn)
}

// Close does nothing and always returns nil.
func (t *httpServerConn) Close() error { return nil }

// RemoteAddr returns the peer address of the underlying connection.
func (t *httpServerConn) RemoteAddr() string {
	return t.r.RemoteAddr
}

// SetWriteDeadline does nothing and always returns nil.
func (t *httpServerConn) SetWriteDeadline(time.Time) error { return nil }

// ServeHTTP serves JSON-RPC requests over HTTP.
func (s *Server) ServeHTTP(w http.ResponseWriter, r *http.Request) {
	// Permit dumb empty requests for remote health-checks (AWS)
	if r.Method == http.MethodGet && r.ContentLength == 0 && r.URL.RawQuery == "" {
		w.WriteHeader(http.StatusOK)
		return
	}
	if code, err := validateRequest(r); err != nil {
		http.Error(w, err.Error(), code)
		return
	}

	// Create request-scoped context.
	connInfo := PeerInfo{Transport: "http", RemoteAddr: r.RemoteAddr}
	connInfo.HTTP.Version = r.Proto
	connInfo.HTTP.Host = r.Host
	connInfo.HTTP.Origin = r.Header.Get("Origin")
	connInfo.HTTP.UserAgent = r.Header.Get("User-Agent")
	ctx := r.Context()
	ctx = context.WithValue(ctx, peerInfoContextKey{}, connInfo)

	// All checks passed, create a codec that reads directly from the request body
	// until EOF, writes the response to w, and orders the server to process a
	// single request.
<<<<<<< HEAD
	ctx := r.Context()
	ctx = context.WithValue(ctx, "remote", r.RemoteAddr)
	ctx = context.WithValue(ctx, "scheme", r.Proto)
	ctx = context.WithValue(ctx, "local", r.Host)
	if ua := r.Header.Get("User-Agent"); ua != "" {
		ctx = context.WithValue(ctx, "User-Agent", ua)
	}
	if origin := r.Header.Get("Origin"); origin != "" {
		ctx = context.WithValue(ctx, "Origin", origin)
	}
	if xForward := r.Header.Get("X-Forwarded-For"); xForward != "" {
		ctx = context.WithValue(ctx, "X-Forwarded-For", xForward)
	}

=======
>>>>>>> fb3a6528
	w.Header().Set("content-type", contentType)
	codec := newHTTPServerConn(r, w)
	defer codec.close()
	s.serveSingleRequest(ctx, codec)
}

// validateRequest returns a non-zero response code and error message if the
// request is invalid.
func validateRequest(r *http.Request) (int, error) {
	if r.Method == http.MethodPut || r.Method == http.MethodDelete {
		return http.StatusMethodNotAllowed, errors.New("method not allowed")
	}
	if r.ContentLength > maxRequestContentLength {
		err := fmt.Errorf("content length too large (%d>%d)", r.ContentLength, maxRequestContentLength)
		return http.StatusRequestEntityTooLarge, err
	}
	// Allow OPTIONS (regardless of content-type)
	if r.Method == http.MethodOptions {
		return 0, nil
	}
	// Check content-type
	if mt, _, err := mime.ParseMediaType(r.Header.Get("content-type")); err == nil {
		for _, accepted := range acceptedContentTypes {
			if accepted == mt {
				return 0, nil
			}
		}
	}
	// Invalid content-type
	err := fmt.Errorf("invalid content type, only %s is supported", contentType)
	return http.StatusUnsupportedMediaType, err
}<|MERGE_RESOLUTION|>--- conflicted
+++ resolved
@@ -257,7 +257,6 @@
 	// All checks passed, create a codec that reads directly from the request body
 	// until EOF, writes the response to w, and orders the server to process a
 	// single request.
-<<<<<<< HEAD
 	ctx := r.Context()
 	ctx = context.WithValue(ctx, "remote", r.RemoteAddr)
 	ctx = context.WithValue(ctx, "scheme", r.Proto)
@@ -272,8 +271,6 @@
 		ctx = context.WithValue(ctx, "X-Forwarded-For", xForward)
 	}
 
-=======
->>>>>>> fb3a6528
 	w.Header().Set("content-type", contentType)
 	codec := newHTTPServerConn(r, w)
 	defer codec.close()
