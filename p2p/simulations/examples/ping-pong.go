// Copyright 2017 The go-ethereum Authors
// This file is part of the go-ethereum library.
//
// The go-ethereum library is free software: you can redistribute it and/or modify
// it under the terms of the GNU Lesser General Public License as published by
// the Free Software Foundation, either version 3 of the License, or
// (at your option) any later version.
//
// The go-ethereum library is distributed in the hope that it will be useful,
// but WITHOUT ANY WARRANTY; without even the implied warranty of
// MERCHANTABILITY or FITNESS FOR A PARTICULAR PURPOSE. See the
// GNU Lesser General Public License for more details.
//
// You should have received a copy of the GNU Lesser General Public License
// along with the go-ethereum library. If not, see <http://www.gnu.org/licenses/>.

package main

import (
	"flag"
	"fmt"
	"io"
	"net/http"
	"os"
	"sync/atomic"
	"time"

	"github.com/ethereum/go-ethereum/common/gopool"
	"github.com/ethereum/go-ethereum/log"
	"github.com/ethereum/go-ethereum/node"
	"github.com/ethereum/go-ethereum/p2p"
	"github.com/ethereum/go-ethereum/p2p/enode"
	"github.com/ethereum/go-ethereum/p2p/simulations"
	"github.com/ethereum/go-ethereum/p2p/simulations/adapters"
)

var adapterType = flag.String("adapter", "sim", `node adapter to use (one of "sim", "exec" or "docker")`)

// main() starts a simulation network which contains nodes running a simple
// ping-pong protocol
func main() {
	flag.Parse()

	// set the log level to Trace
	log.Root().SetHandler(log.LvlFilterHandler(log.LvlTrace, log.StreamHandler(os.Stderr, log.TerminalFormat(false))))

	// register a single ping-pong service
	services := map[string]adapters.LifecycleConstructor{
		"ping-pong": func(ctx *adapters.ServiceContext, stack *node.Node) (node.Lifecycle, error) {
			pps := newPingPongService(ctx.Config.ID)
			stack.RegisterProtocols(pps.Protocols())
			return pps, nil
		},
	}
	adapters.RegisterLifecycles(services)

	// create the NodeAdapter
	var adapter adapters.NodeAdapter

	switch *adapterType {

	case "sim":
		log.Info("using sim adapter")
		adapter = adapters.NewSimAdapter(services)

	case "exec":
		tmpdir, err := os.MkdirTemp("", "p2p-example")
		if err != nil {
			log.Crit("error creating temp dir", "err", err)
		}
		defer os.RemoveAll(tmpdir)
		log.Info("using exec adapter", "tmpdir", tmpdir)
		adapter = adapters.NewExecAdapter(tmpdir)

	default:
		log.Crit(fmt.Sprintf("unknown node adapter %q", *adapterType))
	}

	// start the HTTP API
	log.Info("starting simulation server on 0.0.0.0:8888...")
	network := simulations.NewNetwork(adapter, &simulations.NetworkConfig{
		DefaultService: "ping-pong",
	})
	if err := http.ListenAndServe(":8888", simulations.NewServer(network)); err != nil {
		log.Crit("error starting simulation server", "err", err)
	}
}

// pingPongService runs a ping-pong protocol between nodes where each node
// sends a ping to all its connected peers every 10s and receives a pong in
// return
type pingPongService struct {
	id       enode.ID
	log      log.Logger
	received atomic.Int64
}

func newPingPongService(id enode.ID) *pingPongService {
	return &pingPongService{
		id:  id,
		log: log.New("node.id", id),
	}
}

func (p *pingPongService) Protocols() []p2p.Protocol {
	return []p2p.Protocol{{
		Name:     "ping-pong",
		Version:  1,
		Length:   2,
		Run:      p.Run,
		NodeInfo: p.Info,
	}}
}

func (p *pingPongService) Start() error {
	p.log.Info("ping-pong service starting")
	return nil
}

func (p *pingPongService) Stop() error {
	p.log.Info("ping-pong service stopping")
	return nil
}

func (p *pingPongService) Info() interface{} {
	return struct {
		Received int64 `json:"received"`
	}{
		p.received.Load(),
	}
}

const (
	pingMsgCode = iota
	pongMsgCode
)

// Run implements the ping-pong protocol which sends ping messages to the peer
// at 10s intervals, and responds to pings with pong messages.
func (p *pingPongService) Run(peer *p2p.Peer, rw p2p.MsgReadWriter) error {
	log := p.log.New("peer.id", peer.ID())

<<<<<<< HEAD
	errC := make(chan error)
	gopool.Submit(func() {
=======
	errC := make(chan error, 1)
	go func() {
>>>>>>> bed84606
		for range time.Tick(10 * time.Second) {
			log.Info("sending ping")
			if err := p2p.Send(rw, pingMsgCode, "PING"); err != nil {
				errC <- err
				return
			}
		}
	})
	gopool.Submit(func() {
		for {
			msg, err := rw.ReadMsg()
			if err != nil {
				errC <- err
				return
			}
			payload, err := io.ReadAll(msg.Payload)
			if err != nil {
				errC <- err
				return
			}
			log.Info("received message", "msg.code", msg.Code, "msg.payload", string(payload))
			p.received.Add(1)
			if msg.Code == pingMsgCode {
				log.Info("sending pong")
				gopool.Submit(func() { p2p.Send(rw, pongMsgCode, "PONG") })
			}
		}
	})
	return <-errC
}<|MERGE_RESOLUTION|>--- conflicted
+++ resolved
@@ -140,13 +140,8 @@
 func (p *pingPongService) Run(peer *p2p.Peer, rw p2p.MsgReadWriter) error {
 	log := p.log.New("peer.id", peer.ID())
 
-<<<<<<< HEAD
-	errC := make(chan error)
+	errC := make(chan error, 1)
 	gopool.Submit(func() {
-=======
-	errC := make(chan error, 1)
-	go func() {
->>>>>>> bed84606
 		for range time.Tick(10 * time.Second) {
 			log.Info("sending ping")
 			if err := p2p.Send(rw, pingMsgCode, "PING"); err != nil {
