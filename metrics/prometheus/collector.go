--- conflicted
+++ resolved
@@ -134,11 +134,7 @@
 }
 
 func mutateKey(key string) string {
-<<<<<<< HEAD
-	key = strings.Replace(key, "/", "_", -1)
-	key = strings.Replace(key, "-", "_", -1)
+	key = strings.ReplaceAll(key, "/", "_")
+	key = strings.ReplaceAll(key, "-", "_")
 	return key
-=======
-	return strings.ReplaceAll(key, "/", "_")
->>>>>>> bed84606
 }