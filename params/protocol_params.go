--- conflicted
+++ resolved
@@ -122,15 +122,9 @@
 	// Introduced in Tangerine Whistle (Eip 150)
 	CreateBySelfdestructGas uint64 = 25000
 
-<<<<<<< HEAD
-	BaseFeeChangeDenominator = 8 // Bounds the amount the base fee can change between blocks.
-	ElasticityMultiplier     = 2 // Bounds the maximum gas limit an EIP-1559 block may have.
-	InitialBaseFee           = 0 // Initial base fee for EIP-1559 blocks.
-=======
-	DefaultBaseFeeChangeDenominator = 8          // Bounds the amount the base fee can change between blocks.
-	DefaultElasticityMultiplier     = 2          // Bounds the maximum gas limit an EIP-1559 block may have.
-	InitialBaseFee                  = 1000000000 // Initial base fee for EIP-1559 blocks.
->>>>>>> bed84606
+	DefaultBaseFeeChangeDenominator = 8 // Bounds the amount the base fee can change between blocks.
+	DefaultElasticityMultiplier     = 2 // Bounds the maximum gas limit an EIP-1559 block may have.
+	InitialBaseFee                  = 0 // Initial base fee for EIP-1559 blocks.
 
 	MaxCodeSize     = 24576           // Maximum bytecode to permit for a contract
 	MaxInitCodeSize = 2 * MaxCodeSize // Maximum initcode to permit in a creation transaction and create instructions
