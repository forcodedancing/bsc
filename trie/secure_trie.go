// Copyright 2015 The go-ethereum Authors
// This file is part of the go-ethereum library.
//
// The go-ethereum library is free software: you can redistribute it and/or modify
// it under the terms of the GNU Lesser General Public License as published by
// the Free Software Foundation, either version 3 of the License, or
// (at your option) any later version.
//
// The go-ethereum library is distributed in the hope that it will be useful,
// but WITHOUT ANY WARRANTY; without even the implied warranty of
// MERCHANTABILITY or FITNESS FOR A PARTICULAR PURPOSE. See the
// GNU Lesser General Public License for more details.
//
// You should have received a copy of the GNU Lesser General Public License
// along with the go-ethereum library. If not, see <http://www.gnu.org/licenses/>.

package trie

import (
	"github.com/ethereum/go-ethereum/common"
	"github.com/ethereum/go-ethereum/core/types"
	"github.com/ethereum/go-ethereum/rlp"
	"github.com/ethereum/go-ethereum/trie/trienode"
	"github.com/ethereum/go-ethereum/triedb/database"
)

// SecureTrie is the old name of StateTrie.
// Deprecated: use StateTrie.
type SecureTrie = StateTrie

// NewSecure creates a new StateTrie.
// Deprecated: use NewStateTrie.
func NewSecure(stateRoot common.Hash, owner common.Hash, root common.Hash, db database.Database) (*SecureTrie, error) {
	id := &ID{
		StateRoot: stateRoot,
		Owner:     owner,
		Root:      root,
	}
	return NewStateTrie(id, db)
}

// StateTrie wraps a trie with key hashing. In a stateTrie trie, all
// access operations hash the key using keccak256. This prevents
// calling code from creating long chains of nodes that
// increase the access time.
//
// Contrary to a regular trie, a StateTrie can only be created with
// New and must have an attached database. The database also stores
// the preimage of each key if preimage recording is enabled.
//
// StateTrie is not safe for concurrent use.
type StateTrie struct {
	trie             Trie
<<<<<<< HEAD
	preimages        *preimageStore
	hashKeyBuf       [common.HashLength]byte //nolint:unused
=======
	db               database.Database
	hashKeyBuf       [common.HashLength]byte
>>>>>>> 2bd6bd01
	secKeyCache      map[string][]byte
	secKeyCacheOwner *StateTrie // Pointer to self, replace the key cache on mismatch
}

// NewStateTrie creates a trie with an existing root node from a backing database.
//
// If root is the zero hash or the sha3 hash of an empty string, the
// trie is initially empty. Otherwise, New will panic if db is nil
// and returns MissingNodeError if the root node cannot be found.
func NewStateTrie(id *ID, db database.Database) (*StateTrie, error) {
	if db == nil {
		panic("trie.NewStateTrie called without a database")
	}
	trie, err := New(id, db)
	if err != nil {
		return nil, err
	}
	return &StateTrie{trie: *trie, db: db}, nil
}

// MustGet returns the value for key stored in the trie.
// The value bytes must not be modified by the caller.
//
// This function will omit any encountered error but just
// print out an error message.
func (t *StateTrie) MustGet(key []byte) []byte {
	return t.trie.MustGet(t.hashKey(key))
}

// GetStorage attempts to retrieve a storage slot with provided account address
// and slot key. The value bytes must not be modified by the caller.
// If the specified storage slot is not in the trie, nil will be returned.
// If a trie node is not found in the database, a MissingNodeError is returned.
func (t *StateTrie) GetStorage(_ common.Address, key []byte) ([]byte, error) {
	enc, err := t.trie.Get(t.hashKey(key))
	if err != nil || len(enc) == 0 {
		return nil, err
	}
	_, content, _, err := rlp.Split(enc)
	return content, err
}

// GetAccount attempts to retrieve an account with provided account address.
// If the specified account is not in the trie, nil will be returned.
// If a trie node is not found in the database, a MissingNodeError is returned.
func (t *StateTrie) GetAccount(address common.Address) (*types.StateAccount, error) {
	res, err := t.trie.Get(t.hashKey(address.Bytes()))
	if res == nil || err != nil {
		return nil, err
	}
	ret := new(types.StateAccount)
	err = rlp.DecodeBytes(res, ret)
	return ret, err
}

// GetAccountByHash does the same thing as GetAccount, however it expects an
// account hash that is the hash of address. This constitutes an abstraction
// leak, since the client code needs to know the key format.
func (t *StateTrie) GetAccountByHash(addrHash common.Hash) (*types.StateAccount, error) {
	res, err := t.trie.Get(addrHash.Bytes())
	if res == nil || err != nil {
		return nil, err
	}
	ret := new(types.StateAccount)
	err = rlp.DecodeBytes(res, ret)
	return ret, err
}

// GetNode attempts to retrieve a trie node by compact-encoded path. It is not
// possible to use keybyte-encoding as the path might contain odd nibbles.
// If the specified trie node is not in the trie, nil will be returned.
// If a trie node is not found in the database, a MissingNodeError is returned.
func (t *StateTrie) GetNode(path []byte) ([]byte, int, error) {
	return t.trie.GetNode(path)
}

// MustUpdate associates key with value in the trie. Subsequent calls to
// Get will return value. If value has length zero, any existing value
// is deleted from the trie and calls to Get will return nil.
//
// The value bytes must not be modified by the caller while they are
// stored in the trie.
//
// This function will omit any encountered error but just print out an
// error message.
func (t *StateTrie) MustUpdate(key, value []byte) {
	hk := t.hashKey(key)
	t.trie.MustUpdate(hk, value)
	t.getSecKeyCache()[string(hk)] = common.CopyBytes(key)
}

// UpdateStorage associates key with value in the trie. Subsequent calls to
// Get will return value. If value has length zero, any existing value
// is deleted from the trie and calls to Get will return nil.
//
// The value bytes must not be modified by the caller while they are
// stored in the trie.
//
// If a node is not found in the database, a MissingNodeError is returned.
func (t *StateTrie) UpdateStorage(_ common.Address, key, value []byte) error {
	hk := t.hashKey(key)
	v, _ := rlp.EncodeToBytes(value)
	err := t.trie.Update(hk, v)
	if err != nil {
		return err
	}
	t.getSecKeyCache()[string(hk)] = common.CopyBytes(key)
	return nil
}

// UpdateAccount will abstract the write of an account to the secure trie.
func (t *StateTrie) UpdateAccount(address common.Address, acc *types.StateAccount) error {
	hk := t.hashKey(address.Bytes())
	data, err := rlp.EncodeToBytes(acc)
	if err != nil {
		return err
	}
	if err := t.trie.Update(hk, data); err != nil {
		return err
	}
	t.getSecKeyCache()[string(hk)] = address.Bytes()
	return nil
}

func (t *StateTrie) UpdateContractCode(_ common.Address, _ common.Hash, _ []byte) error {
	return nil
}

// MustDelete removes any existing value for key from the trie. This function
// will omit any encountered error but just print out an error message.
func (t *StateTrie) MustDelete(key []byte) {
	hk := t.hashKey(key)
	delete(t.getSecKeyCache(), string(hk))
	t.trie.MustDelete(hk)
}

// DeleteStorage removes any existing storage slot from the trie.
// If the specified trie node is not in the trie, nothing will be changed.
// If a node is not found in the database, a MissingNodeError is returned.
func (t *StateTrie) DeleteStorage(_ common.Address, key []byte) error {
	hk := t.hashKey(key)
	delete(t.getSecKeyCache(), string(hk))
	return t.trie.Delete(hk)
}

// DeleteAccount abstracts an account deletion from the trie.
func (t *StateTrie) DeleteAccount(address common.Address) error {
	hk := t.hashKey(address.Bytes())
	delete(t.getSecKeyCache(), string(hk))
	return t.trie.Delete(hk)
}

// GetKey returns the sha3 preimage of a hashed key that was
// previously used to store a value.
func (t *StateTrie) GetKey(shaKey []byte) []byte {
	if key, ok := t.getSecKeyCache()[string(shaKey)]; ok {
		return key
	}
	return t.db.Preimage(common.BytesToHash(shaKey))
}

// Commit collects all dirty nodes in the trie and replaces them with the
// corresponding node hash. All collected nodes (including dirty leaves if
// collectLeaf is true) will be encapsulated into a nodeset for return.
// The returned nodeset can be nil if the trie is clean (nothing to commit).
// All cached preimages will be also flushed if preimages recording is enabled.
// Once the trie is committed, it's not usable anymore. A new trie must
// be created with new root and updated trie database for following usage
func (t *StateTrie) Commit(collectLeaf bool) (common.Hash, *trienode.NodeSet, error) {
	// Write all the pre-images to the actual disk database
	if len(t.getSecKeyCache()) > 0 {
		preimages := make(map[common.Hash][]byte)
		for hk, key := range t.secKeyCache {
			preimages[common.BytesToHash([]byte(hk))] = key
		}
		t.db.InsertPreimage(preimages)
		t.secKeyCache = make(map[string][]byte)
	}
	// Commit the trie and return its modified nodeset.
	return t.trie.Commit(collectLeaf)
}

// Hash returns the root hash of StateTrie. It does not write to the
// database and can be used even if the trie doesn't have one.
func (t *StateTrie) Hash() common.Hash {
	return t.trie.Hash()
}

// Copy returns a copy of StateTrie.
func (t *StateTrie) Copy() *StateTrie {
	return &StateTrie{
		trie:        *t.trie.Copy(),
		db:          t.db,
		secKeyCache: t.secKeyCache,
	}
}

func (t *SecureTrie) ResetCopy() *SecureTrie {
	cpy := *t
	cpy.secKeyCacheOwner = nil
	cpy.secKeyCache = nil
	return &cpy
}

func (t *SecureTrie) GetRawTrie() Trie {
	return t.trie
}

// NodeIterator returns an iterator that returns nodes of the underlying trie.
// Iteration starts at the key after the given start key.
func (t *StateTrie) NodeIterator(start []byte) (NodeIterator, error) {
	return t.trie.NodeIterator(start)
}

// MustNodeIterator is a wrapper of NodeIterator and will omit any encountered
// error but just print out an error message.
func (t *StateTrie) MustNodeIterator(start []byte) NodeIterator {
	return t.trie.MustNodeIterator(start)
}

// hashKey returns the hash of key as an ephemeral buffer.
// The caller must not hold onto the return value because it will become
// invalid on the next call to hashKey or secKey.
//
// no use hashKeyBuf for thread safe.
func (t *StateTrie) hashKey(key []byte) []byte {
	hash := make([]byte, common.HashLength)
	h := newHasher(false)
	h.sha.Reset()
	h.sha.Write(key)
	h.sha.Read(hash)
	returnHasherToPool(h)
	return hash
}

// getSecKeyCache returns the current secure key cache, creating a new one if
// ownership changed (i.e. the current secure trie is a copy of another owning
// the actual cache).
func (t *StateTrie) getSecKeyCache() map[string][]byte {
	if t != t.secKeyCacheOwner {
		t.secKeyCacheOwner = t
		t.secKeyCache = make(map[string][]byte)
	}
	return t.secKeyCache
}<|MERGE_RESOLUTION|>--- conflicted
+++ resolved
@@ -51,13 +51,8 @@
 // StateTrie is not safe for concurrent use.
 type StateTrie struct {
 	trie             Trie
-<<<<<<< HEAD
-	preimages        *preimageStore
+	db               database.Database
 	hashKeyBuf       [common.HashLength]byte //nolint:unused
-=======
-	db               database.Database
-	hashKeyBuf       [common.HashLength]byte
->>>>>>> 2bd6bd01
 	secKeyCache      map[string][]byte
 	secKeyCacheOwner *StateTrie // Pointer to self, replace the key cache on mismatch
 }
